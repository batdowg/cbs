import logging
import os
from functools import wraps
from datetime import datetime

from flask import (
    Flask,
    flash,
    jsonify,
    redirect,
    render_template,
    request,
    session,
    url_for,
    send_from_directory,
    abort,
)
from flask_sqlalchemy import SQLAlchemy
from sqlalchemy import or_, text, func

db = SQLAlchemy()

from .models import (
    User,
    ParticipantAccount,
    Session,
    Client,
    Language,
    Participant,
    SessionParticipant,
    SessionFacilitator,
    Certificate,
    PreworkAssignment,
)
from .models import resource  # ensures app/models/resource.py is imported
from .shared.badges import best_badge_url, slug_for_badge
from .shared.rbac import app_admin_required
from .shared.constants import LANGUAGE_NAMES
from .shared.time import fmt_dt, fmt_time, fmt_time_range_with_tz
from .shared.views import get_active_view, STAFF_VIEWS, CSA_VIEWS
from .shared.nav import build_menu
from .shared.languages import code_to_label


def create_app():
    app = Flask(__name__, template_folder="templates")
    app.secret_key = os.getenv("SECRET_KEY", "dev")
    app.config["PREFERRED_URL_SCHEME"] = "https"
    app.jinja_env.globals["slug_for_badge"] = slug_for_badge
    app.jinja_env.globals["best_badge_url"] = best_badge_url
    app.jinja_env.filters["fmt_dt"] = fmt_dt
    app.jinja_env.filters["fmt_time"] = fmt_time
    app.jinja_env.filters["fmt_time_range_with_tz"] = fmt_time_range_with_tz
    app.jinja_env.filters["lang_label"] = code_to_label

    DB_USER = os.getenv("DB_USER", "cbs")
    DB_PASSWORD = os.getenv("POSTGRES_PASSWORD", "postgres")
    DB_HOST = os.getenv("DB_HOST", "db")
    DB_NAME = os.getenv("DB_NAME", "cbs")
    DATABASE_URL = os.getenv(
        "DATABASE_URL",
        f"postgresql+psycopg2://{DB_USER}:{DB_PASSWORD}@{DB_HOST}/{DB_NAME}",
    )

    app.config["SQLALCHEMY_DATABASE_URI"] = DATABASE_URL
    app.config["SQLALCHEMY_TRACK_MODIFICATIONS"] = False
    app.config["MAX_CONTENT_LENGTH"] = 25 * 1024 * 1024

    site_root = os.getenv("SITE_ROOT", "/srv")
    app.config["SITE_ROOT"] = site_root

    db.init_app(app)

    @app.route("/logo.png")
    def logo_passthrough():
        return send_from_directory(os.path.join(app.root_path, "static"), "ktlogo1.png")

    @app.get("/badges/<slug>.<ext>")
    def badge_file(slug: str, ext: str):
        if ext not in ("webp", "png"):
            abort(404)
        filename = f"{slug}.{ext}"
<<<<<<< HEAD
        site_root = app.config.get("SITE_ROOT", "/srv")
        site_dir = os.path.join(site_root, "badges")
=======
        site_dir = "/srv/badges"
>>>>>>> 0a8630cf
        asset_dir = os.path.join(app.root_path, "assets", "badges")
        site_path = os.path.join(site_dir, filename)
        if os.path.isfile(site_path):
            return send_from_directory(site_dir, filename)
        return send_from_directory(asset_dir, filename)

    @app.context_processor
    def inject_user():
        user = None
        is_csa = False
        show_prework_nav = False
        show_resources_nav = False
        show_certificates_nav = False
        user_id = session.get("user_id")
        if user_id:
            user = db.session.get(User, user_id)
            show_resources_nav = (
                db.session.query(Session.id)
                .outerjoin(
                    SessionFacilitator,
                    SessionFacilitator.session_id == Session.id,
                )
                .filter(
                    (Session.lead_facilitator_id == user_id)
                    | (SessionFacilitator.user_id == user_id)
                )
                .filter(Session.start_date <= datetime.utcnow().date())
                .first()
                is not None
            )
            show_certificates_nav = True
        account_id = session.get("participant_account_id")
        account = None
        if account_id:
            is_csa = (
                db.session.query(Session.id)
                .filter(Session.csa_account_id == account_id)
                .first()
                is not None
            )
            account = db.session.get(ParticipantAccount, account_id)
            email = (account.email or "").lower() if account else ""
            show_prework_nav = (
                db.session.query(PreworkAssignment.id)
                .filter(
                    PreworkAssignment.participant_account_id == account_id,
                    PreworkAssignment.status != "COMPLETED",
                )
                .first()
                is not None
            )
            show_resources_nav = show_resources_nav or (
                db.session.query(Session.id)
                .join(SessionParticipant, SessionParticipant.session_id == Session.id)
                .join(Participant, SessionParticipant.participant_id == Participant.id)
                .filter(func.lower(Participant.email) == email)
                .filter(Session.start_date <= datetime.utcnow().date())
                .first()
                is not None
            )
            show_certificates_nav = show_certificates_nav or (
                db.session.query(Certificate.id)
                .join(Participant, Certificate.participant_id == Participant.id)
                .filter(func.lower(Participant.email) == email)
                .first()
                is not None
            )
        active_view = get_active_view(user, request, is_csa)
        nav_menu = build_menu(user, active_view, show_resources_nav, is_csa)
        view_opts = STAFF_VIEWS if user else []
        return {
            "current_user": user,
            "current_account": account,
            "is_csa": is_csa,
            "show_prework_nav": show_prework_nav,
            "show_resources_nav": show_resources_nav,
            "show_certificates_nav": show_certificates_nav,
            "active_view": active_view,
            "nav_menu": nav_menu,
            "view_options": view_opts,
        }

    @app.get("/health")
    def health():  # pragma: no cover - simple healthcheck
        return "OK", 200

    @app.get("/home", endpoint="home")
    def index():  # pragma: no cover - trivial route
        user_id = session.get("user_id")
        account_id = session.get("participant_account_id")
        if user_id:
            user = db.session.get(User, user_id)
            active_view = get_active_view(user, request)
            if active_view == "MATERIALS":
                return redirect(url_for("materials_orders.list_orders"))
            query = db.session.query(Session)
            query = query.filter(Session.status.notin_(["Closed", "Cancelled"]))
            if active_view == "DELIVERY":
                query = query.filter(
                    or_(
                        Session.lead_facilitator_id == user.id,
                        Session.facilitators.any(User.id == user.id),
                    )
                )
            else:
                query = query.filter(
                    or_(
                        Session.lead_facilitator_id == user.id,
                        Session.facilitators.any(User.id == user.id),
                        Session.client.has(Client.crm_user_id == user.id),
                    )
                )
            sessions_list = query.order_by(Session.start_date).all()
            return render_template("home.html", sessions=sessions_list)
        if account_id:
            is_csa = (
                db.session.query(Session.id)
                .filter(Session.csa_account_id == account_id)
                .first()
                is not None
            )
            if is_csa:
                return redirect(url_for("csa.my_sessions"))
            return redirect(url_for("learner.my_workshops"))
        return redirect(url_for("auth.login"))

    def login_required(fn):
        @wraps(fn)
        def wrapper(*args, **kwargs):
            if "user_id" not in session:
                return redirect(url_for("auth.login"))
            return fn(*args, **kwargs)

        return wrapper

    @app.get("/dashboard")
    @login_required
    def dashboard():
        return redirect(url_for("home"))

    @app.route("/settings/password", methods=["GET", "POST"])
    @login_required
    def settings_password():
        error = None
        if request.method == "POST":
            password = request.form.get("password", "")
            if len(password) < 8:
                error = "Password must be at least 8 characters."
            else:
                user = db.session.get(User, session["user_id"])
                user.set_password(password)
                db.session.commit()
                flash("Password updated.")
                return redirect(url_for("index"))
        return render_template("password.html", error=error)

    @app.route("/settings/view", methods=["GET", "POST"])
    def settings_view():
        view = request.form.get("view") or request.args.get("view", "")
        resp = redirect(url_for("home"))
        allowed = STAFF_VIEWS if session.get("user_id") else ["LEARNER"]
        if not session.get("user_id"):
            account_id = session.get("participant_account_id")
            if (
                account_id
                and db.session.query(Session.id)
                .filter(Session.csa_account_id == account_id)
                .first()
            ):
                allowed = CSA_VIEWS
        if view in allowed:
            resp.set_cookie("active_view", view, samesite="Lax")
        else:
            resp.delete_cookie("active_view")
        return resp

    @app.before_request
    def enforce_password_change() -> None:
        account_id = session.get("participant_account_id")
        if not account_id:
            return None
        endpoint = request.endpoint or ""
        if endpoint in {
            "learner.profile",
            "auth.logout",
            "auth.forgot_password",
            "auth.reset_password",
        } or endpoint.startswith("static"):
            return None
        account = db.session.get(ParticipantAccount, account_id)
        if account and account.must_change_password:
            flash("Please set a new password to continue.", "error")
            return redirect(url_for("learner.profile") + "#password")

    @app.get("/admin/test-mail")
    @app_admin_required
    def admin_test_mail(current_user):
        from . import emailer

        mailer_logger = logging.getLogger("cbs.mailer")

        result = emailer.send(
            current_user.email,
            "CBS test mail",
            "This is a test from CBS",
        )
        mailer_logger.info(f"[MAIL-OUT] route_result={result['ok']}/{result['detail']}")
        return jsonify(result)

    @app.get("/admin/mail-whoami")
    @app_admin_required
    def admin_mail_whoami(current_user):
        from .models import Settings

        settings = Settings.get()
        host = (
            settings.smtp_host
            if settings and settings.smtp_host
            else os.getenv("SMTP_HOST")
        )
        port = (
            settings.smtp_port
            if settings and settings.smtp_port
            else os.getenv("SMTP_PORT")
        )
        user = (
            settings.smtp_user
            if settings and settings.smtp_user
            else os.getenv("SMTP_USER")
        )
        from_default = (
            settings.smtp_from_default
            if settings and settings.smtp_from_default
            else os.getenv("SMTP_FROM_DEFAULT")
        )
        from_name = (
            settings.smtp_from_name
            if settings and settings.smtp_from_name
            else os.getenv("SMTP_FROM_NAME")
        )
        mode = "real" if host and port and from_default else "stub"

        def mask(u: str | None):
            if not u:
                return None
            if len(u) <= 4:
                return "***"
            return u[:2] + "***" + u[-2:]

        return jsonify(
            {
                "host": host,
                "port": port,
                "user": mask(user),
                "from_default": from_default,
                "from_name": from_name,
                "mode": mode,
            }
        )

    from .routes.auth import bp as auth_bp
    from .routes.settings_mail import bp as settings_mail_bp
    from .routes.settings_materials import bp as settings_materials_bp
    from .routes.settings_simulations import bp as settings_simulations_bp
    from .routes.settings_languages import bp as settings_languages_bp
    from .routes.sessions import bp as sessions_bp
    from .routes.my_sessions import bp as my_sessions_bp
    from .routes.csa import bp as csa_bp
    from .routes.workshop_types import bp as workshop_types_bp
    from .routes.learner import bp as learner_bp
    from .routes.certificates import bp as certificates_bp
    from .routes.users import bp as users_bp
    from .routes.clients import bp as clients_bp
    from .routes.accounts import bp as accounts_bp
    from .routes.materials import bp as materials_bp
    from .routes.materials_orders import bp as materials_orders_bp
    from .routes.materials_only import bp as materials_only_bp
    from .routes.settings_resources import bp as settings_resources_bp
    from .routes.settings_roles import bp as settings_roles_bp
    from .routes.settings_cert_templates import bp as settings_cert_templates_bp
    from .routes.settings_badges import bp as settings_badges_bp

    app.register_blueprint(auth_bp)
    app.register_blueprint(settings_mail_bp)
    app.register_blueprint(settings_materials_bp)
    app.register_blueprint(settings_simulations_bp)
    app.register_blueprint(settings_languages_bp)
    app.register_blueprint(sessions_bp)
    app.register_blueprint(my_sessions_bp)
    app.register_blueprint(csa_bp)
    app.register_blueprint(workshop_types_bp)
    app.register_blueprint(learner_bp)
    app.register_blueprint(certificates_bp)
    app.register_blueprint(users_bp)
    app.register_blueprint(clients_bp)
    app.register_blueprint(accounts_bp)
    app.register_blueprint(materials_bp)
    app.register_blueprint(materials_orders_bp)
    app.register_blueprint(materials_only_bp)
    app.register_blueprint(settings_resources_bp)
    app.register_blueprint(settings_roles_bp)
    app.register_blueprint(settings_cert_templates_bp)
    app.register_blueprint(settings_badges_bp)

    @app.get("/surveys")
    def surveys():
        if not (session.get("user_id") or session.get("participant_account_id")):
            return redirect(url_for("auth.login"))
        return render_template("surveys.html")

    @app.get("/verify")
    def verify_form():
        return render_template("verify.html")

    @app.get("/verify/<int:cert_id>")
    def verify(cert_id: int):
        from .models import Certificate

        cert = db.session.get(Certificate, cert_id)
        if not cert:
            return jsonify({"ok": False}), 404
        masked = (cert.certificate_name[0] + "***") if cert.certificate_name else "***"
        return jsonify(
            {
                "ok": True,
                "workshop_name": cert.workshop_name,
                "completion_date": (
                    cert.workshop_date.isoformat() if cert.workshop_date else None
                ),
                "participant": masked,
            }
        )

    with app.app_context():
        if not os.getenv("FLASK_SKIP_SEED"):
            seed_initial_user_safely()
        if os.getenv("SEED_LANGUAGES"):
            seed_languages_safely()

    return app


class AppSetting(db.Model):
    __tablename__ = "app_settings"

    key = db.Column(db.String(120), primary_key=True)
    value = db.Column(db.Text, nullable=False)


def get_setting(key: str, default=None):
    s = db.session.get(AppSetting, key)
    return s.value if s else default


def set_setting(key: str, value: str) -> None:
    existing = db.session.get(AppSetting, key)
    if existing:
        existing.value = value
    else:
        db.session.add(AppSetting(key=key, value=value))


def seed_initial_user_safely() -> None:
    """Seed an initial admin user if the users table is empty and valid."""

    try:
        if db.engine.url.drivername.startswith("sqlite"):
            return
        cols = {
            row[0]
            for row in db.session.execute(
                text(
                    "SELECT column_name FROM information_schema.columns WHERE table_name='users'"
                )
            )
        }
        required = {"id", "email", "password_hash"}
        if not required.issubset(cols):
            logging.info("seed skipped (columns missing)")
            return

        if db.session.query(User).count() > 0:
            return

        first_admin_email = os.getenv(
            "FIRST_ADMIN_EMAIL", "cackermann@kepner-tregoe.com"
        ).lower()
        admin = User(
            email=first_admin_email,
            full_name=first_admin_email,
            is_app_admin=True,
            is_admin=True,
        )
        db.session.add(admin)
        db.session.commit()
    except Exception:
        logging.exception("seed_initial_user_safely failed")


def seed_languages_safely() -> None:
    """Seed default languages if table exists and is empty."""

    try:
        from sqlalchemy import inspect

        insp = inspect(db.engine)
        if "languages" not in insp.get_table_names():
            return

        if db.session.query(Language).count() > 0:
            logging.info("Languages already present — skipping.")
            return

        for idx, name in enumerate(LANGUAGE_NAMES, start=1):
            db.session.add(Language(name=name, sort_order=idx))
        db.session.commit()
        logging.info("Seeded %d languages.", len(LANGUAGE_NAMES))
    except Exception as exc:  # pragma: no cover - defensive
        db.session.rollback()
        logging.error("Language seed failed: %s", exc)


app = create_app()<|MERGE_RESOLUTION|>--- conflicted
+++ resolved
@@ -80,12 +80,10 @@
         if ext not in ("webp", "png"):
             abort(404)
         filename = f"{slug}.{ext}"
-<<<<<<< HEAD
+
         site_root = app.config.get("SITE_ROOT", "/srv")
         site_dir = os.path.join(site_root, "badges")
-=======
         site_dir = "/srv/badges"
->>>>>>> 0a8630cf
         asset_dir = os.path.join(app.root_path, "assets", "badges")
         site_path = os.path.join(site_dir, filename)
         if os.path.isfile(site_path):
