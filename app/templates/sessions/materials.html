{% extends 'base.html' %}
{% block title %}Materials Order<script>
  var orderType = document.querySelector('select[name="order_type"]');
  var materialSetsDiv = document.getElementById('material-sets');
  var creditsDiv = document.getElementById('credits-field');
  var simDiv = document.getElementById('sim-outline');
  var simBase = creditsDiv ? creditsDiv.dataset.sim === '1' : false;
  function toggleExtras(ot){
    if(materialSetsDiv){ materialSetsDiv.style.display = (ot === 'Simulation') ? 'none' : 'block'; }
    if(creditsDiv){ var showC = (ot === 'Simulation') || simBase; creditsDiv.style.display = showC ? 'block' : 'none'; }
    if(simDiv){ var showS = (ot === 'Simulation') || simBase; simDiv.style.display = showS ? 'block' : 'none'; }
  }
  if(orderType){
    orderType.addEventListener('change', function(){ toggleExtras(this.value); });
    toggleExtras(orderType.value);
  }
</script>{% endblock %}
{% block content %}
{% set facs = [] %}
{% if sess.lead_facilitator %}{% set _ = facs.append(sess.lead_facilitator) %}{% endif %}
{% for fac in sess.facilitators %}{% set _ = facs.append(fac) %}{% endfor %}
<h1>Material Order {{ sess.id }} - {{ sess.title }} ({{ status }})</h1>
<nav class="kt-tabs">
  <a href="{{ url_for('sessions.session_detail', session_id=sess.id) }}">Details</a>
  {% if not sess.materials_only and sess.workshop_type %}
  <a href="{{ url_for('sessions.session_prework', session_id=sess.id) }}">Prework</a>
  {% endif %}
  <a href="{{ url_for('materials.materials_view', session_id=sess.id) }}" aria-current="page">Materials Order</a>
</nav>
<form method="post">
  <input type="hidden" name="action" value="update_header">
  <div class="kt-card">
    <h2 class="kt-card-title">Order details</h2>
    <div>Client : {% if sess.client %}{{ sess.client.name }}{% endif %}{% if sess.region %}, {{ sess.region }}{% endif %}</div>
    <div>CRM &ensp;: {% if sess.client and sess.client.crm %}{{ sess.client.crm.full_name or sess.client.crm.email }}{% endif %}</div>
    <div>Facilitator(s): {% for u in facs %}{{ u.full_name or u.email }}{% if not loop.last %}, {% endif %}{% endfor %}</div>
    <div>SFC Project link:
      {% if sess.client and sess.client.sfc_link %}
        {{ sess.client.sfc_link }}
      {% elif not csa_view %}
        <input type="url" name="sfc_link" value="{{ sess.client.sfc_link or '' }}">
      {% endif %}
    </div>
  <div>Order date: {{ shipment.created_at.date() if shipment.created_at else '' }}</div>
  <div>Latest arrival date:
    {% if can_edit_materials_header('arrival_date', current_user, shipment) and not readonly %}
      <input type="date" name="arrival_date" value="{{ form.get('arrival_date') if form else (shipment.arrival_date.isoformat() if shipment.arrival_date else '') }}">
    {% else %}{{ shipment.arrival_date|default('', true) }}{% endif %}
  </div>
  </div>
  <div class="kt-card">
    <h2 class="kt-card-title">Shipping details</h2>
<<<<<<< HEAD
  <div>Contact person : <span id="ship-contact-name">{{ shipment.contact_name|default('', true) }}</span></div>
  <div>Contact Email&ensp;&nbsp;: <span id="ship-contact-email">{{ shipment.contact_email|default('', true) }}</span></div>
  <div>Contact Phone &thinsp;: <span id="ship-contact-phone">{{ shipment.contact_phone|default('', true) }}</span></div>
=======
  <div>Contact person : {{ shipment.contact_name|default('', true) }}</div>
  <div>Contact Email&ensp;&nbsp;: {{ shipment.contact_email|default('', true) }}</div>
  <div>Contact Phone &thinsp;: {{ shipment.contact_phone|default('', true) }}</div>
>>>>>>> 48ff38a3
    <div>Shipping location:
      {% if can_manage and not readonly %}
        {% set loc_val = form.get('shipping_location_id') if form else sess.shipping_location_id %}
        <select name="shipping_location_id" id="shipping-location-select">
          <option value=""></option>
          {% for loc in shipping_locations %}
<<<<<<< HEAD
          <option value="{{ loc.id }}" data-contact="{{ loc.contact_name|default('', true) }}" data-email="{{ loc.contact_email|default('', true) }}" data-phone="{{ loc.contact_phone|default('', true) }}" data-address1="{{ loc.address_line1|default('', true) }}" data-address2="{{ loc.address_line2|default('', true) }}" data-city="{{ loc.city|default('', true) }}" data-state="{{ loc.state|default('', true) }}" data-postal="{{ loc.postal_code|default('', true) }}" data-country="{{ loc.country|default('', true) }}" {% if loc_val and loc_val|int==loc.id %}selected{% endif %}>{{ loc.display_name() }}</option>
=======
          <option value="{{ loc.id }}" {% if loc_val and loc_val|int==loc.id %}selected{% endif %}>{{ loc.display_name() }}</option>
>>>>>>> 48ff38a3
          {% endfor %}
        </select>
        {% if sess.client_id %}
        <a href="#" id="add-shipping-location" style="font-size:smaller">Add</a>
        <a href="{{ url_for('clients.edit_client', client_id=sess.client_id, section='shipping', next=url_for('materials.materials_view', session_id=sess.id)) }}" style="font-size:smaller">Edit locations</a>
        {% endif %}
      {% endif %}
<<<<<<< HEAD
      <div id="shipping-location-display">
=======
>>>>>>> 48ff38a3
      {% if sess.shipping_location %}
        {% if can_manage and not readonly %}<br>{% endif %}
        Attn: {{ sess.shipping_location.contact_name|default('', true) }}<br>
        {{ sess.shipping_location.address_line1|default('', true) }}{% if sess.shipping_location.address_line2 %} {{ sess.shipping_location.address_line2 }}{% endif %}<br>
        {{ sess.shipping_location.city|default('', true) }} {{ sess.shipping_location.state|default('', true) }} {{ sess.shipping_location.postal_code|default('', true) }}<br>
        {{ sess.shipping_location.country|default('', true) }}
      {% elif readonly %}
        <div>Digital only</div>
      {% endif %}
<<<<<<< HEAD
      </div>
=======
>>>>>>> 48ff38a3
    </div>
  </div>
  <div class="kt-card">
    <h2 class="kt-card-title">Order components</h2>
    <h3>{% if sess.workshop_type %}{{ sess.workshop_type.code }} — {{ sess.workshop_type.name }}{% endif %} ({{ sess.delivery_type|default('', true) }})</h3>
    <div>Order type:
    {% if can_edit_materials_header('order_type', current_user, shipment) and not readonly %}
      {% set ot_val = form.get('order_type') if form else shipment.order_type %}
      <select name="order_type">
        <option value="">— select —</option>
        {% for ot in order_types %}
          <option value="{{ ot }}" {% if ot_val==ot %}selected{% endif %}>{{ ot }}</option>
        {% endfor %}
      </select>
    {% else %}{{ shipment.order_type|default('', true) }}{% endif %}
  </div>
  <div id="sim-outline" {% if not show_sim_outline %}style="display:none"{% endif %}>
    <label>Simulation Outline
      <select name="simulation_outline_id">
        <option value="">— select —</option>
        {% for o in simulation_outlines %}
          {% set so_val = form.get('simulation_outline_id') if form else sess.simulation_outline_id %}
          <option value="{{ o.id }}" {% if so_val|int==o.id %}selected{% endif %}>
            {{ o.number }} — {{ o.skill }} — {{ o.descriptor }} ({{ o.level }})
          </option>
        {% endfor %}
      </select>
    </label>
  </div>
  <div>
    <label>Material format
      {% if can_edit_materials_header('materials_format', current_user, shipment) and not readonly %}
        {% set fmt_val = form.get('materials_format') if form else fmt %}
        <select name="materials_format" id="materials-format">
          <option value=""></option>
          {% for key, label in material_formats %}
            <option value="{{ key }}" {% if fmt_val==key %}selected{% endif %}>{{ label }}</option>
          {% endfor %}
        </select>
      {% else %}{{ fmt|default('', true) }}{% endif %}
    </label>
  </div>
  <div id="material-sets" {% if shipment.order_type=='Simulation' %}style="display:none"{% endif %}>
    <label>Material Sets
      <input type="number" name="material_sets" min="0" value="{{ form.get('material_sets') if form else (shipment.material_sets or 0) }}">
    </label>
  </div>
  <div id="credits-field" data-sim="{{ 1 if sim_base else 0 }}" {% if not show_credits %}style="display:none"{% endif %}>
    <label># of credits (2 teams per credit)
      <input type="number" name="credits" min="0" value="{{ form.get('credits') if form else (shipment.credits or 2) }}">
    </label>
  </div>
  <div>Special instructions:
    {% if can_edit_materials_header('special_instructions', current_user, shipment) and not readonly %}
      <textarea name="special_instructions">{{ (form.get('special_instructions') if form else (shipment.special_instructions or '')) | trim }}</textarea>
    {% else %}{{ shipment.special_instructions|default('', true) }}{% endif %}
  </div>
  </div>

  <h2 class="kt-card-title", id="material-items">Material Items
  {% if can_manage %}
  {% set apply_disabled = shipment.order_type != 'KT-Run Standard materials' or (shipment.material_sets or 0) == 0 %}
  {% set tooltip = 'Select # of Material sets first.' if (shipment.material_sets or 0) == 0 else '' %}
  <button type="submit" id="apply-defaults-btn" form="defaults-form" class="btn btn-primary" {% if apply_disabled %}disabled{% endif %} {% if tooltip %}title="{{ tooltip }}"{% endif %}>Apply Defaults</button>
  {% endif %}</h2>
  <table class="kt-table" id="material-items-table" data-delivery="{{ sess.delivery_type }}" data-lang="{{ sess.workshop_language }}" data-capacity="{{ sess.capacity or 0 }}" data-default-formats='{{ default_formats | tojson }}'>
    <tr><th>Materials</th><th>Language</th><th>Format</th><th>Qty</th><th>Processed</th>{% if can_manage %}<th></th>{% endif %}</tr>
    {% for item in order_items %}
    <tr data-existing>
      <td>{{ item.title_snapshot }}
        <input type="hidden" name="items[{{ item.id }}][id]" value="{{ item.id }}">
        <input type="hidden" name="items[{{ item.id }}][option_id]" value="{{ item.catalog_ref.split(':')[1] if item.catalog_ref }}">
      </td>
      <td>
        {% if can_manage %}
        <select name="items[{{ item.id }}][language]" class="lang-select">
          {% for code,label in language_options %}
            <option value="{{ code }}" {% if item.language==code %}selected{% endif %}>{{ label }}</option>
          {% endfor %}
        </select>
        {% else %}
        {{ item.language | lang_label }}
        {% endif %}
      </td>
      <td>
        {% if can_manage %}
        <select name="items[{{ item.id }}][format]" class="fmt-select">
          {% for f in row_format_choices %}
            <option value="{{ f }}" {% if item.format==f %}selected{% endif %}>{{ f }}</option>
          {% endfor %}
        </select>
        {% else %}
        {{ item.format }}
        {% endif %}
      </td>
      {% if can_manage %}
      <td><input type="number" name="items[{{ item.id }}][quantity]" value="{{ item.quantity }}" class="qty-input" min="0" style="width:4em"></td>
      <td>
        <input type="checkbox" name="items[{{ item.id }}][processed]" value="1" {% if item.processed %}checked{% endif %}>
        {% if item.processed and item.processed_at %}
          <div>{{ item.processed_at.strftime('%Y-%m-%d %H:%M') }} UTC {{ (item.processed_by.full_name or item.processed_by.email) if item.processed_by }}</div>
        {% endif %}
      </td>
      <td><button type="button" class="btn btn-sm btn-danger remove-row">Remove</button><input type="hidden" name="items[{{ item.id }}][delete]" value="0" class="delete-flag"></td>
      {% else %}
      <td>{{ item.quantity }}</td>
      <td>{% if item.processed and item.processed_at %}{{ item.processed_at.strftime('%Y-%m-%d %H:%M') }} UTC {{ (item.processed_by.full_name or item.processed_by.email) if item.processed_by }}{% endif %}</td>
      {% endif %}
    </tr>
    {% endfor %}
  </table>
  {% if can_manage %}
  <template id="item-row-template">
    <tr data-row="__index__">
      <td>
        <select name="items[__index__][option_id]" class="material-select">
          <option value=""></option>
        </select>
      </td>
      <td>
        <select name="items[__index__][language]" class="lang-select">
          {% for code,label in language_options %}
            <option value="{{ code }}" {% if code==sess.workshop_language %}selected{% endif %}>{{ label }}</option>
          {% endfor %}
        </select>
      </td>
      <td>
        <select name="items[__index__][format]" class="fmt-select">
          <option value=""></option>
          {% for f in row_format_choices %}
            <option value="{{ f }}">{{ f }}</option>
          {% endfor %}
        </select>
      </td>
      <td><input type="number" name="items[__index__][quantity]" class="qty-input" min="0" style="width:4em"></td>
      <td><input type="checkbox" name="items[__index__][processed]" value="1"></td>
      <td><button type="button" class="btn btn-sm btn-danger remove-row" style="display:none">Remove</button><input type="hidden" name="items[__index__][delete]" value="0" class="delete-flag"></td>
    </tr>
  </template>
  {% endif %}
  <div>Ship date:
    {% if can_edit_materials_header('ship_date', current_user, shipment) and not readonly %}
      <input type="date" name="ship_date" value="{{ form.get('ship_date') if form else (shipment.ship_date.isoformat() if shipment.ship_date else '') }}">
    {% else %}{{ shipment.ship_date|default('', true) }}{% endif %}
  Courier:
    {% if can_edit_materials_header('courier', current_user, shipment) and not readonly %}
      <input type="text" name="courier" value="{{ form.get('courier') if form else (shipment.courier or '') }}">
    {% else %}{{ shipment.courier|default('', true) }}{% endif %}
  Tracking:
    {% if can_edit_materials_header('tracking', current_user, shipment) and not readonly %}
      <input type="text" name="tracking" value="{{ form.get('tracking') if form else (shipment.tracking or '') }}">
    {% else %}{{ shipment.tracking|default('', true) }}{% endif %}
  </div>
  <button type="submit" {% if readonly %}disabled{% endif %}>Save</button>
</form>
{% if can_manage %}
<form id="defaults-form" method="post" action="{{ url_for('materials.apply_defaults', session_id=sess.id) }}">
  <input type="hidden" name="materials_format" id="defaults-format">
</form>
{% endif %}
<dialog id="shipping-dialog">
  <form id="shipping-inline-form">
    <div><label>Contact Name <input type="text" name="contact_name"></label></div>
    <div><label>Contact Phone <input type="text" name="contact_phone"></label></div>
    <div><label>Contact Email <input type="email" name="contact_email"></label></div>
    <div><label>Shipping Notes <input type="text" name="notes"></label></div>
    <div><label>Address line 1 <input type="text" name="address_line1" required></label></div>
    <div><label>Address line 2 <input type="text" name="address_line2"></label></div>
    <div><label>City <input type="text" name="city"></label></div>
    <div><label>State <input type="text" name="state"></label></div>
    <div><label>Postal Code <input type="text" name="postal_code"></label></div>
    <div><label>Country <input type="text" name="country"></label></div>
    <div><label>Active <input type="checkbox" name="is_active" value="1" checked></label></div>
    <div style="margin-top:8px;">
      <button type="button" id="shipping-cancel">Cancel</button>
      <button type="submit">Save</button>
    </div>
  </form>
</dialog>
<script>
  (function(){
    const fmtSel = document.querySelector('select[name="materials_format"]');
    const orderSel = document.querySelector('select[name="order_type"]');
    const setsInput = document.querySelector('input[name="material_sets"]');
    const applyBtn = document.getElementById('apply-defaults-btn');
    const hiddenFmt = document.getElementById('defaults-format');
    function syncFmt(){ if(hiddenFmt && fmtSel) hiddenFmt.value = fmtSel.value; }
    function applyAutoFormat(){
      if(!fmtSel) return;
      if(orderSel?.value === 'Simulation' && !fmtSel.value){
        fmtSel.value = 'SIM_ONLY';
      }
    }
    function updateApply(){
      if(!applyBtn) return;
      const sets = parseInt(setsInput?.value || '0',10);
      const isStandard = orderSel?.value === 'KT-Run Standard materials';
      applyBtn.disabled = !isStandard || sets === 0;
      applyBtn.title = sets === 0 ? 'Select # of Material sets first.' : '';
      syncFmt();
    }
    fmtSel && fmtSel.addEventListener('change', () => {syncFmt(); updateApply();});
    orderSel && orderSel.addEventListener('change', () => {applyAutoFormat(); updateApply();});
    setsInput && setsInput.addEventListener('input', updateApply);
    applyAutoFormat();
    updateApply();
  })();
  var shipSel = document.getElementById('shipping-location-select');
  function updateShipDetails(){
    var opt = shipSel && shipSel.options[shipSel.selectedIndex];
    var nameEl = document.getElementById('ship-contact-name');
    var emailEl = document.getElementById('ship-contact-email');
    var phoneEl = document.getElementById('ship-contact-phone');
    var dispDiv = document.getElementById('shipping-location-display');
    if(opt && opt.value){
      nameEl.textContent = opt.dataset.contact || '';
      emailEl.textContent = opt.dataset.email || '';
      phoneEl.textContent = opt.dataset.phone || '';
      var lines = [];
      if(opt.dataset.contact){ lines.push('Attn: '+opt.dataset.contact); }
      if(opt.dataset.address1){
        var addr = opt.dataset.address1;
        if(opt.dataset.address2){ addr += ' '+opt.dataset.address2; }
        lines.push(addr);
      }
      var line2 = [opt.dataset.city, opt.dataset.state, opt.dataset.postal].filter(Boolean).join(' ');
      if(line2){ lines.push(line2); }
      if(opt.dataset.country){ lines.push(opt.dataset.country); }
      dispDiv.innerHTML = lines.join('<br>');
    } else {
      nameEl.textContent = '';
      emailEl.textContent = '';
      phoneEl.textContent = '';
      dispDiv.innerHTML = '';
    }
  }
  shipSel && shipSel.addEventListener('change', updateShipDetails);
  updateShipDetails();
  var shipBtn = document.getElementById('add-shipping-location');
  var clientId = {{ sess.client_id or 'null' }};
  if(shipBtn && clientId){
    var shipDialog = document.getElementById('shipping-dialog');
    var shipForm = document.getElementById('shipping-inline-form');
    function clearShipErrors(){ shipForm.querySelectorAll('.error').forEach(el=>el.remove()); }
    shipBtn.addEventListener('click', function(e){
      e.preventDefault();
      shipForm.reset();
      clearShipErrors();
      shipDialog.showModal();
    });
    document.getElementById('shipping-cancel').addEventListener('click', function(){ shipDialog.close(); });
    shipForm.addEventListener('submit', function(e){
      e.preventDefault();
      clearShipErrors();
      var fd=new FormData(shipForm);
      fetch('/clients/'+clientId+'/inline-shipping-location', {method:'POST', body:fd})
        .then(r=>r.json().then(data=>[r.status,data]))
        .then(([status,data])=>{
          if(status==200 && data.id){
            var o=document.createElement('option');
            o.value=data.id; o.textContent=data.display;
            o.dataset.contact = data.contact_name || '';
            o.dataset.email = data.contact_email || '';
            o.dataset.phone = data.contact_phone || '';
            o.dataset.address1 = data.address_line1 || '';
            o.dataset.address2 = data.address_line2 || '';
            o.dataset.city = data.city || '';
            o.dataset.state = data.state || '';
            o.dataset.postal = data.postal_code || '';
            o.dataset.country = data.country || '';
            shipSel.appendChild(o); shipSel.value=data.id;
            updateShipDetails();
            shipDialog.close();
          }else if(data.errors){
            for(var k in data.errors){
              var field=shipForm.querySelector('[name="'+k+'"]');
              if(field){
                var div=document.createElement('div');
                div.className='error';
                div.textContent=data.errors[k];
                field.insertAdjacentElement('afterend', div);
              }
            }
          }
        });
    });
  }
</script>
{% if can_manage %}<script src="{{ url_for('static', filename='js/material_items_inline.js') }}"></script>{% endif %}
{% endblock %}
<|MERGE_RESOLUTION|>--- conflicted
+++ resolved
@@ -50,26 +50,18 @@
   </div>
   <div class="kt-card">
     <h2 class="kt-card-title">Shipping details</h2>
-<<<<<<< HEAD
+
   <div>Contact person : <span id="ship-contact-name">{{ shipment.contact_name|default('', true) }}</span></div>
   <div>Contact Email&ensp;&nbsp;: <span id="ship-contact-email">{{ shipment.contact_email|default('', true) }}</span></div>
   <div>Contact Phone &thinsp;: <span id="ship-contact-phone">{{ shipment.contact_phone|default('', true) }}</span></div>
-=======
-  <div>Contact person : {{ shipment.contact_name|default('', true) }}</div>
-  <div>Contact Email&ensp;&nbsp;: {{ shipment.contact_email|default('', true) }}</div>
-  <div>Contact Phone &thinsp;: {{ shipment.contact_phone|default('', true) }}</div>
->>>>>>> 48ff38a3
     <div>Shipping location:
       {% if can_manage and not readonly %}
         {% set loc_val = form.get('shipping_location_id') if form else sess.shipping_location_id %}
         <select name="shipping_location_id" id="shipping-location-select">
           <option value=""></option>
           {% for loc in shipping_locations %}
-<<<<<<< HEAD
+
           <option value="{{ loc.id }}" data-contact="{{ loc.contact_name|default('', true) }}" data-email="{{ loc.contact_email|default('', true) }}" data-phone="{{ loc.contact_phone|default('', true) }}" data-address1="{{ loc.address_line1|default('', true) }}" data-address2="{{ loc.address_line2|default('', true) }}" data-city="{{ loc.city|default('', true) }}" data-state="{{ loc.state|default('', true) }}" data-postal="{{ loc.postal_code|default('', true) }}" data-country="{{ loc.country|default('', true) }}" {% if loc_val and loc_val|int==loc.id %}selected{% endif %}>{{ loc.display_name() }}</option>
-=======
-          <option value="{{ loc.id }}" {% if loc_val and loc_val|int==loc.id %}selected{% endif %}>{{ loc.display_name() }}</option>
->>>>>>> 48ff38a3
           {% endfor %}
         </select>
         {% if sess.client_id %}
@@ -77,10 +69,8 @@
         <a href="{{ url_for('clients.edit_client', client_id=sess.client_id, section='shipping', next=url_for('materials.materials_view', session_id=sess.id)) }}" style="font-size:smaller">Edit locations</a>
         {% endif %}
       {% endif %}
-<<<<<<< HEAD
       <div id="shipping-location-display">
-=======
->>>>>>> 48ff38a3
+
       {% if sess.shipping_location %}
         {% if can_manage and not readonly %}<br>{% endif %}
         Attn: {{ sess.shipping_location.contact_name|default('', true) }}<br>
@@ -90,10 +80,9 @@
       {% elif readonly %}
         <div>Digital only</div>
       {% endif %}
-<<<<<<< HEAD
+
       </div>
-=======
->>>>>>> 48ff38a3
+
     </div>
   </div>
   <div class="kt-card">
