--- conflicted
+++ resolved
@@ -62,11 +62,8 @@
         {% endif %}
       </div>
     </div>
-<<<<<<< HEAD
+
     {% set show_arrival_input = can_edit_arrival and not readonly %}
-=======
-    {% set show_arrival_input = can_edit_materials_header('arrival_date', current_user, shipment) and not readonly %}
->>>>>>> 44d1fbb8
     <div class="form-row">
       <label{% if show_arrival_input %} for="arrival-date"{% endif %}>Latest arrival date</label>
       <div class="form-field">
