{% extends 'base.html' %}
{% block title %}Materials Order<script>
  var orderType = document.querySelector('select[name="order_type"]');
  var materialSetsDiv = document.getElementById('material-sets');
  var creditsDiv = document.getElementById('credits-field');
  var simDiv = document.getElementById('simulation-outline');
  var simBase = creditsDiv ? creditsDiv.dataset.sim === '1' : false;
  function toggleExtras(ot){
    if(materialSetsDiv){ materialSetsDiv.style.display = (ot === 'Simulation') ? 'none' : ''; }
    if(creditsDiv){ var showC = (ot === 'Simulation') || simBase; creditsDiv.style.display = showC ? '' : 'none'; }
    if(simDiv){ var showS = (ot === 'Simulation') || simBase; simDiv.style.display = showS ? '' : 'none'; }
  }
  if(orderType){
    orderType.addEventListener('change', function(){ toggleExtras(this.value); });
    toggleExtras(orderType.value);
  }
</script>{% endblock %}
{% block extra_head %}
  {{ super() }}
{% endblock %}
{% block content %}
{% set facs = [] %}
{% if sess.lead_facilitator %}{% set _ = facs.append(sess.lead_facilitator) %}{% endif %}
{% for fac in sess.facilitators %}{% set _ = facs.append(fac) %}{% endfor %}
<h1>Material Order {{ sess.id }} - {{ sess.title }} ({{ status }})</h1>
<nav class="kt-tabs">
  <a href="{{ url_for('sessions.session_detail', session_id=sess.id) }}">Details</a>
  {% if not sess.materials_only and sess.workshop_type %}
  <a href="{{ url_for('sessions.session_prework', session_id=sess.id) }}">Prework</a>
  {% endif %}
  <a href="{{ url_for('materials.materials_view', session_id=sess.id) }}" aria-current="page">Materials Order</a>
</nav>
<form method="post">
  <div class="kt-card form-align">
    <h2 class="kt-card-title">Order details</h2>
    {% set client_display = sess.client.name|default('', true) if sess.client else '' %}
    {% if sess.region %}{% set client_display = client_display ~ (', ' if client_display else '') ~ sess.region %}{% endif %}
    <div class="form-row">
      <label>Client</label>
      <div class="form-field">
        <span class="form-display">{{ client_display }}</span>
      </div>
    </div>
    <div class="form-row">
      <label>CRM</label>
      <div class="form-field">
        <span class="form-display">{% if sess.client and sess.client.crm %}{{ sess.client.crm.full_name or sess.client.crm.email }}{% endif %}</span>
      </div>
    </div>
    <div class="form-row">
      <label>Facilitator(s)</label>
      <div class="form-field">
        <span class="form-display">{% for u in facs %}{{ u.full_name or u.email }}{% if not loop.last %}, {% endif %}{% endfor %}</span>
      </div>
    </div>
    {% set show_arrival_input = can_edit_arrival and not readonly %}
    <div class="form-row">
      <label{% if show_arrival_input %} for="arrival-date"{% endif %}>Latest arrival date</label>
      <div class="form-field">
        {% if show_arrival_input %}
          <input type="date" id="arrival-date" name="arrival_date" value="{{ form.get('arrival_date') if form else (shipment.arrival_date.isoformat() if shipment.arrival_date else '') }}">
        {% else %}
          <span class="form-display">{{ shipment.arrival_date|default('', true) }}</span>
        {% endif %}
      </div>
    </div>
    <div class="form-row">
      <label>Order date</label>
      <div class="form-field">
        <span class="form-display">{{ shipment.created_at.date() if shipment.created_at else '' }}</span>
      </div>
    </div>
  </div>
  <div class="kt-card form-align">
    <h2 class="kt-card-title">Shipping details</h2>
    {% set can_edit_shipping = can_manage and not readonly %}
    <div class="form-row">
      <label{% if can_manage %} for="shipping-location-select"{% endif %}>Shipping location</label>
      <div class="form-field">
        {% if can_manage %}
          {% set loc_val = form.get('shipping_location_id') if form else sess.shipping_location_id %}
          <select name="shipping_location_id" id="shipping-location-select"{% if not can_edit_shipping %} disabled{% endif %}>
            <option value=""></option>
            {% for loc in shipping_locations %}

            <option value="{{ loc.id }}" data-contact="{{ loc.contact_name|default('', true) }}" data-email="{{ loc.contact_email|default('', true) }}" data-phone="{{ loc.contact_phone|default('', true) }}" data-address1="{{ loc.address_line1|default('', true) }}" data-address2="{{ loc.address_line2|default('', true) }}" data-city="{{ loc.city|default('', true) }}" data-state="{{ loc.state|default('', true) }}" data-postal="{{ loc.postal_code|default('', true) }}" data-country="{{ loc.country|default('', true) }}" {% if loc_val and loc_val|int==loc.id %}selected{% endif %}>{{ loc.title|default(loc.display_name(), true) }}</option>
            {% endfor %}
          </select>
          {% if can_edit_shipping and sess.client_id %}
          <a href="#" id="add-shipping-location" style="font-size:smaller">Add</a>
          <a href="{{ url_for('clients.edit_client', client_id=sess.client_id, section='shipping', next=url_for('materials.materials_view', session_id=sess.id)) }}" style="font-size:smaller">Edit locations</a>
          {% endif %}
        {% endif %}
        <div id="shipping-location-display" class="form-display form-display--block">

        {% if sess.shipping_location %}
          Attn: {{ sess.shipping_location.contact_name|default('', true) }}<br>
          {{ sess.shipping_location.address_line1|default('', true) }}{% if sess.shipping_location.address_line2 %} {{ sess.shipping_location.address_line2 }}{% endif %}<br>
          {{ sess.shipping_location.city|default('', true) }} {{ sess.shipping_location.state|default('', true) }} {{ sess.shipping_location.postal_code|default('', true) }}<br>
          {{ sess.shipping_location.country|default('', true) }}
        {% elif readonly %}
          Digital only
        {% endif %}

        </div>
      </div>
    </div>
    <div class="form-row">
      <label>Contact person</label>
      <div class="form-field">
        <span id="ship-contact-name" class="form-display">{{ shipment.contact_name|default('', true) }}</span>
      </div>
    </div>
    <div class="form-row">
      <label>Contact email</label>
      <div class="form-field">
        <span id="ship-contact-email" class="form-display">{{ shipment.contact_email|default('', true) }}</span>
      </div>
    </div>
    <div class="form-row">
      <label>Contact phone</label>
      <div class="form-field">
        <span id="ship-contact-phone" class="form-display">{{ shipment.contact_phone|default('', true) }}</span>
      </div>
    </div>
  </div>
  <div class="kt-card">
    <h2 class="kt-card-title">Order components</h2>
    <h3>{% if sess.workshop_type %}{{ sess.workshop_type.code }} — {{ sess.workshop_type.name }}{% endif %} ({{ sess.delivery_type|default('', true) }})</h3>
    <div class="form-align">
      {% set show_order_type_input = can_edit_materials_header('order_type', current_user, shipment) and not readonly %}
      <div class="form-align__row">
        {% if show_order_type_input %}
        <label class="form-align__label" for="order-type">Order type</label>
        {% else %}
        <span class="form-align__label">Order type</span>
        {% endif %}
        <div class="form-align__control">
          {% if show_order_type_input %}
            {% set ot_val = form.get('order_type') if form else shipment.order_type %}
            <select name="order_type" id="order-type">
              <option value="">— select —</option>
              {% for ot in order_types %}
                <option value="{{ ot }}" {% if ot_val==ot %}selected{% endif %}>{{ ot }}</option>
              {% endfor %}
            </select>
          {% else %}{{ shipment.order_type|default('', true) }}{% endif %}
        </div>
      </div>
      <div id="simulation-outline" class="form-align__row" {% if not show_sim_outline %}style="display:none"{% endif %}>
        <label class="form-align__label" for="simulation-outline-id">Simulation Outline</label>
        <div class="form-align__control">
          <select name="simulation_outline_id" id="simulation-outline-id" {% if outline_error %}class="field-error"{% endif %} data-error="{{ 1 if outline_error else 0 }}">
            <option value="">— select —</option>
            {% for o in simulation_outlines %}
              {% set so_val = form.get('simulation_outline_id') if form else sess.simulation_outline_id %}
              <option value="{{ o.id }}" {% if so_val|int==o.id %}selected{% endif %}>
                {{ o.number }} — {{ o.skill }} — {{ o.descriptor }} ({{ o.level }})
              </option>
            {% endfor %}
          </select>
          {% if outline_error %}
          <p class="form-help form-help--error">Simulation Outline is required for simulation-based workshops.</p>
          {% endif %}
        </div>
      </div>
      {% set show_materials_format_input = can_edit_materials_header('materials_format', current_user, shipment) and not readonly %}
      <div class="form-align__row">
        {% if show_materials_format_input %}
        <label class="form-align__label" for="materials-format">Material format</label>
        {% else %}
        <span class="form-align__label">Material format</span>
        {% endif %}
        <div class="form-align__control">
          {% if show_materials_format_input %}
            {% set fmt_val = form.get('materials_format') if form else fmt %}
            <select name="materials_format" id="materials-format">
              <option value=""></option>
              {% for key, label in material_formats %}
                <option value="{{ key }}" {% if fmt_val==key %}selected{% endif %}>{{ label }}</option>
              {% endfor %}
            </select>
          {% else %}{{ fmt|default('', true) }}{% endif %}
        </div>
      </div>
      <div id="material-sets" class="form-align__row" {% if shipment.order_type=='Simulation' %}style="display:none"{% endif %}>
        <label class="form-align__label" for="material-sets-input">Material Sets</label>
        <div class="form-align__control">
          <input type="number" id="material-sets-input" name="material_sets" min="0" value="{{ form.get('material_sets') if form else (shipment.material_sets or 0) }}">
        </div>
      </div>
      <div id="credits-field" class="form-align__row" data-sim="{{ 1 if sim_base else 0 }}" {% if not show_credits %}style="display:none"{% endif %}>
        <label class="form-align__label" for="credits"># of credits (2 teams per credit)</label>
        <div class="form-align__control">
          <input type="number" id="credits" name="credits" min="0" value="{{ form.get('credits') if form else (shipment.credits or 2) }}">
        </div>
      </div>
    </div>
    <div class="form-align__row form-align__row--top">
      <label class="form-align__label" for="special-instructions">Special instructions</label>
      <div class="form-align__control form-align__control--wide">
        {% if can_edit_materials_header('special_instructions', current_user, shipment) and not readonly %}
          <textarea id="special-instructions" name="special_instructions">{{ (form.get('special_instructions') if form else (shipment.special_instructions or '')) | trim }}</textarea>
        {% else %}
          <span class="form-align__static form-align__static--block">{{ shipment.special_instructions|default('', true) }}</span>
        {% endif %}
      </div>
    </div>
  </div>

  <h2 class="kt-card-title", id="material-items">Material Items
  {% if can_manage %}
  {% set apply_disabled = shipment.order_type != 'KT-Run Standard materials' or (shipment.material_sets or 0) == 0 %}
  {% set tooltip = 'Select # of Material sets first.' if (shipment.material_sets or 0) == 0 else '' %}
  <button type="submit" id="apply-defaults-btn" form="defaults-form" class="btn btn-primary" {% if apply_disabled %}disabled{% endif %} {% if tooltip %}title="{{ tooltip }}"{% endif %}>Apply Defaults</button>
  {% endif %}</h2>
  {% if can_manage %}
  <p id="apply-outline-hint" class="form-help form-help--error" {% if not outline_error %}hidden{% endif %}>Choose a <a href="#simulation-outline">Simulation Outline</a> first.</p>
  {% endif %}
  <table class="kt-table" id="material-items-table" data-delivery="{{ sess.delivery_type }}" data-lang="{{ sess.workshop_language }}" data-capacity="{{ sess.capacity or 0 }}" data-default-formats='{{ default_formats | tojson }}'>
    <thead>
      <tr>
        <th scope="col">Materials</th>
        <th scope="col">Language</th>
        <th scope="col">Format</th>
        <th scope="col">Qty</th>
        <th scope="col">Processed</th>
        {% if can_manage %}<th scope="col">Actions</th>{% endif %}
      </tr>
    </thead>
    <tbody>
    {% if order_items %}
    {% for item in order_items %}
    <tr data-existing>
      <td>{{ item.title_snapshot }}
        <input type="hidden" name="items[{{ item.id }}][id]" value="{{ item.id }}">
        <input type="hidden" name="items[{{ item.id }}][option_id]" value="{{ item.catalog_ref.split(':')[1] if item.catalog_ref }}">
      </td>
      <td>
        {% if can_manage %}
        <select name="items[{{ item.id }}][language]" class="lang-select">
          {% for code,label in language_options %}
            <option value="{{ code }}" {% if item.language==code %}selected{% endif %}>{{ label }}</option>
          {% endfor %}
        </select>
        {% else %}
        {{ item.language | lang_label }}
        {% endif %}
      </td>
      <td>
        {% if can_manage %}
        <select name="items[{{ item.id }}][format]" class="fmt-select">
          {% for f in row_format_choices %}
            <option value="{{ f }}" {% if item.format==f %}selected{% endif %}>{{ f }}</option>
          {% endfor %}
        </select>
        {% else %}
        {{ item.format }}
        {% endif %}
      </td>
      {% if can_manage %}
      <td><input type="number" name="items[{{ item.id }}][quantity]" value="{{ item.quantity }}" class="qty-input" min="0" style="width:4em"></td>
      <td>
        <input type="checkbox" name="items[{{ item.id }}][processed]" value="1" {% if item.processed %}checked{% endif %}>
        {% if item.processed and item.processed_at %}
          <div>{{ item.processed_at.strftime('%Y-%m-%d %H:%M') }} UTC {{ (item.processed_by.full_name or item.processed_by.email) if item.processed_by }}</div>
        {% endif %}
      </td>
      <td><button type="button" class="btn btn-sm btn-danger remove-row">Remove</button><input type="hidden" name="items[{{ item.id }}][delete]" value="0" class="delete-flag"></td>
      {% else %}
      <td>{{ item.quantity }}</td>
      <td>{% if item.processed and item.processed_at %}{{ item.processed_at.strftime('%Y-%m-%d %H:%M') }} UTC {{ (item.processed_by.full_name or item.processed_by.email) if item.processed_by }}{% endif %}</td>
      {% endif %}
    </tr>
    {% endfor %}
    {% else %}
      {% with colspan=(6 if can_manage else 5) %}

        {% include 'shared/_table_empty.html' %}

      {% endwith %}
    {% endif %}
    </tbody>
  </table>
  {% if can_manage %}
  <template id="item-row-template">
    <tr data-row="__index__">
      <td>
        <select name="items[__index__][option_id]" class="material-select">
          <option value=""></option>
        </select>
      </td>
      <td>
        <select name="items[__index__][language]" class="lang-select">
          {% for code,label in language_options %}
            <option value="{{ code }}" {% if code==sess.workshop_language %}selected{% endif %}>{{ label }}</option>
          {% endfor %}
        </select>
      </td>
      <td>
        <select name="items[__index__][format]" class="fmt-select">
          <option value=""></option>
          {% for f in row_format_choices %}
            <option value="{{ f }}">{{ f }}</option>
          {% endfor %}
        </select>
      </td>
      <td><input type="number" name="items[__index__][quantity]" class="qty-input" min="0" style="width:4em"></td>
      <td><input type="checkbox" name="items[__index__][processed]" value="1"></td>
      <td><button type="button" class="btn btn-sm btn-danger remove-row" style="display:none">Remove</button><input type="hidden" name="items[__index__][delete]" value="0" class="delete-flag"></td>
    </tr>
  </template>
  {% endif %}
  <div>Ship date:
    {% if can_edit_materials_header('ship_date', current_user, shipment) and not readonly %}
      <input type="date" name="ship_date" value="{{ form.get('ship_date') if form else (shipment.ship_date.isoformat() if shipment.ship_date else '') }}">
    {% else %}{{ shipment.ship_date|default('', true) }}{% endif %}
  Courier:
    {% if can_edit_materials_header('courier', current_user, shipment) and not readonly %}
      <input type="text" name="courier" value="{{ form.get('courier') if form else (shipment.courier or '') }}">
    {% else %}{{ shipment.courier|default('', true) }}{% endif %}
  Tracking:
    {% if can_edit_materials_header('tracking', current_user, shipment) and not readonly %}
      <input type="text" name="tracking" value="{{ form.get('tracking') if form else (shipment.tracking or '') }}">
    {% else %}{{ shipment.tracking|default('', true) }}{% endif %}
  </div>
  <button type="submit" name="action" value="update_header" class="btn btn-primary" {% if readonly %}disabled{% endif %}>Save</button>
  <button type="submit" name="action" value="finalize" class="btn btn-primary" {% if readonly %}disabled{% endif %}>Ready for Delivery/Finalized</button>
  {% if can_manage %}
  <p id="save-outline-hint" class="form-help form-help--error" {% if not outline_error %}hidden{% endif %}>Choose a <a href="#simulation-outline">Simulation Outline</a> first.</p>
  {% endif %}
  {% if is_staff_user %}
  <p style="margin-top:12px;color:var(--kt-muted);font-size:0.875rem;">Materials processors will be emailed when this order is created or updated.</p>
  {% endif %}
</form>
{% if can_manage %}
<form id="defaults-form" method="post" action="{{ url_for('materials.apply_defaults', session_id=sess.id) }}">
<<<<<<< HEAD
  <input type="hidden" id="defaults-format" data-field-name="materials_format">
  <input type="hidden" id="defaults-shipping-location" data-field-name="shipping_location_id">
  <input type="hidden" id="defaults-arrival-date" data-field-name="arrival_date">
  <input type="hidden" id="defaults-ship-date" data-field-name="ship_date">
  <input type="hidden" id="defaults-courier" data-field-name="courier">
  <input type="hidden" id="defaults-tracking" data-field-name="tracking">
=======
  <input type="hidden" name="materials_format" id="defaults-format">
  <input type="hidden" name="shipping_location_id" id="defaults-shipping-location">
  <input type="hidden" name="arrival_date" id="defaults-arrival-date">
  <input type="hidden" name="ship_date" id="defaults-ship-date">
  <input type="hidden" name="courier" id="defaults-courier">
  <input type="hidden" name="tracking" id="defaults-tracking">
>>>>>>> 42f2e8a4
</form>
{% endif %}
<dialog id="shipping-dialog">
  <form id="shipping-inline-form">
    <div><label>Title <input type="text" name="title"></label></div>
    <div><label>Contact Name <input type="text" name="contact_name"></label></div>
    <div><label>Contact Phone <input type="text" name="contact_phone"></label></div>
    <div><label>Contact Email <input type="email" name="contact_email"></label></div>
    <div><label>Shipping Notes <input type="text" name="notes"></label></div>
    <div><label>Address line 1 <input type="text" name="address_line1" required></label></div>
    <div><label>Address line 2 <input type="text" name="address_line2"></label></div>
    <div><label>City <input type="text" name="city"></label></div>
    <div><label>State <input type="text" name="state"></label></div>
    <div><label>Postal Code <input type="text" name="postal_code"></label></div>
    <div><label>Country <input type="text" name="country"></label></div>
    <div><label>Active <input type="checkbox" name="is_active" value="1" checked></label></div>
    <div style="margin-top:8px;">
      <button type="button" id="shipping-cancel">Cancel</button>
      <button type="submit">Save</button>
    </div>
  </form>
</dialog>
<script>
  (function(){
    const fmtSel = document.querySelector('select[name="materials_format"]');
    const orderSel = document.querySelector('select[name="order_type"]');
    const setsInput = document.querySelector('input[name="material_sets"]');
    const applyBtn = document.getElementById('apply-defaults-btn');
    const hiddenFmt = document.getElementById('defaults-format');
    const defaultsForm = document.getElementById('defaults-form');
    const outlineSelect = document.getElementById('simulation-outline-id');
    const outlineHasError = outlineSelect?.dataset.error === '1';
    const creditsField = document.getElementById('credits-field');
    const isSimulationBased = creditsField ? creditsField.dataset.sim === '1' : false;
    const applyHint = document.getElementById('apply-outline-hint');
    const saveHint = document.getElementById('save-outline-hint');
    const saveBtn = document.querySelector('button[name="action"][value="update_header"]');
    const finalizeBtn = document.querySelector('button[name="action"][value="finalize"]');
    const saveInitialDisabled = !!(saveBtn && saveBtn.disabled);
    const finalizeInitialDisabled = !!(finalizeBtn && finalizeBtn.disabled);
    const shipSelect = document.getElementById('shipping-location-select');
<<<<<<< HEAD
    const arrivalInput = document.getElementById('arrival-date');
    const shipDateInput = document.querySelector('input[name="ship_date"]');
    const courierInput = document.querySelector('input[name="courier"]');
    const trackingInput = document.querySelector('input[name="tracking"]');
    const hiddenFields = {
      materials_format: hiddenFmt,
      shipping_location_id: document.getElementById('defaults-shipping-location'),
      arrival_date: document.getElementById('defaults-arrival-date'),
      ship_date: document.getElementById('defaults-ship-date'),
      courier: document.getElementById('defaults-courier'),
      tracking: document.getElementById('defaults-tracking'),
    };
    Object.values(hiddenFields).forEach((input) => {
      if(input){
        input.removeAttribute('name');
        input.value = '';
      }
    });
    function setHidden(field, value){
      const input = hiddenFields[field];
      if(!input) return;
      if(value === null){
        input.removeAttribute('name');
        input.value = '';
      } else {
        input.name = input.dataset.fieldName || field;
        input.value = value;
      }
    }
=======
    const shipHidden = document.getElementById('defaults-shipping-location');
    const arrivalInput = document.getElementById('arrival-date');
    const arrivalHidden = document.getElementById('defaults-arrival-date');
    const shipDateInput = document.querySelector('input[name="ship_date"]');
    const shipDateHidden = document.getElementById('defaults-ship-date');
    const courierInput = document.querySelector('input[name="courier"]');
    const courierHidden = document.getElementById('defaults-courier');
    const trackingInput = document.querySelector('input[name="tracking"]');
    const trackingHidden = document.getElementById('defaults-tracking');
>>>>>>> 42f2e8a4
    function syncFmt(){ if(hiddenFmt && fmtSel) hiddenFmt.value = fmtSel.value; }
    function applyAutoFormat(){
      if(!fmtSel) return;
      if(orderSel?.value === 'Simulation' && !fmtSel.value){
        fmtSel.value = 'SIM_ONLY';
      }
    }
    function outlineMissing(){
      return isSimulationBased && !(outlineSelect && outlineSelect.value);
    }
    function syncOutlineHints(outlineEmpty){
      if(!isSimulationBased){
        applyHint && applyHint.setAttribute('hidden', 'hidden');
        saveHint && saveHint.setAttribute('hidden', 'hidden');
        return;
      }
      if(outlineEmpty){
        applyHint && applyHint.removeAttribute('hidden');
        saveHint && saveHint.removeAttribute('hidden');
      } else {
        applyHint && applyHint.setAttribute('hidden', 'hidden');
        saveHint && saveHint.setAttribute('hidden', 'hidden');
      }
    }
    function refreshActions(){
      const outlineEmpty = outlineMissing();
      if(applyBtn){
        const sets = parseInt(setsInput?.value || '0', 10);
        const isStandard = orderSel?.value === 'KT-Run Standard materials';
        let disabled = !isStandard || sets === 0;
        let title = sets === 0 ? 'Select # of Material sets first.' : '';
        if(outlineEmpty){
          disabled = true;
          title = 'Choose a Simulation Outline first.';
        }
        applyBtn.disabled = disabled;
        applyBtn.title = title;
      }
      if(saveBtn && !saveInitialDisabled){
        saveBtn.disabled = outlineEmpty;
      }
      if(finalizeBtn && !finalizeInitialDisabled){
        finalizeBtn.disabled = outlineEmpty;
      }
      syncOutlineHints(outlineEmpty);
      syncFmt();
    }
    fmtSel && fmtSel.addEventListener('change', refreshActions);
    orderSel && orderSel.addEventListener('change', () => {applyAutoFormat(); refreshActions();});
    setsInput && setsInput.addEventListener('input', refreshActions);
    outlineSelect && outlineSelect.addEventListener('change', refreshActions);
<<<<<<< HEAD
    const initialValues = {
      materials_format: fmtSel ? (fmtSel.value || '') : '',
      shipping_location_id: shipSelect ? (shipSelect.value || '') : '',
      arrival_date: arrivalInput ? (arrivalInput.value || '') : '',
      ship_date: shipDateInput ? (shipDateInput.value || '') : '',
      courier: courierInput ? (courierInput.value || '') : '',
      tracking: trackingInput ? (trackingInput.value || '') : '',
    };
    function changed(current, baseline){
      return (current ?? '') !== (baseline ?? '');
    }
    defaultsForm && defaultsForm.addEventListener('submit', () => {
      syncFmt();
      const fmtVal = fmtSel ? (fmtSel.value || '') : '';
      if(changed(fmtVal, initialValues.materials_format)){
        setHidden('materials_format', fmtVal);
      } else {
        setHidden('materials_format', null);
      }
      const shipVal = shipSelect ? (shipSelect.value || '') : '';
      if(changed(shipVal, initialValues.shipping_location_id)){
        setHidden('shipping_location_id', shipVal);
      } else {
        setHidden('shipping_location_id', null);
      }
      const arrivalVal = arrivalInput ? (arrivalInput.value || '') : '';
      if(arrivalInput && changed(arrivalVal, initialValues.arrival_date)){
        setHidden('arrival_date', arrivalVal);
      } else {
        setHidden('arrival_date', null);
      }
      const shipDateVal = shipDateInput ? (shipDateInput.value || '') : '';
      if(shipDateInput && changed(shipDateVal, initialValues.ship_date)){
        setHidden('ship_date', shipDateVal);
      } else {
        setHidden('ship_date', null);
      }
      const courierVal = courierInput ? (courierInput.value || '') : '';
      if(courierInput && changed(courierVal, initialValues.courier)){
        setHidden('courier', courierVal);
      } else {
        setHidden('courier', null);
      }
      const trackingVal = trackingInput ? (trackingInput.value || '') : '';
      if(trackingInput && changed(trackingVal, initialValues.tracking)){
        setHidden('tracking', trackingVal);
      } else {
        setHidden('tracking', null);
      }
=======
    defaultsForm && defaultsForm.addEventListener('submit', () => {
      syncFmt();
      if(shipHidden){ shipHidden.value = shipSelect?.value || ''; }
      if(arrivalHidden){ arrivalHidden.value = arrivalInput?.value || ''; }
      if(shipDateHidden){ shipDateHidden.value = shipDateInput?.value || ''; }
      if(courierHidden){ courierHidden.value = courierInput?.value || ''; }
      if(trackingHidden){ trackingHidden.value = trackingInput?.value || ''; }
>>>>>>> 42f2e8a4
    });
    applyAutoFormat();
    refreshActions();
    if(outlineHasError && outlineSelect){
      outlineSelect.focus();
      outlineSelect.scrollIntoView({ behavior: 'smooth', block: 'center' });
    }
  })();
  var shipSel = document.getElementById('shipping-location-select');
  function updateShipDetails(){
    var opt = shipSel && shipSel.options[shipSel.selectedIndex];
    var nameEl = document.getElementById('ship-contact-name');
    var emailEl = document.getElementById('ship-contact-email');
    var phoneEl = document.getElementById('ship-contact-phone');
    var dispDiv = document.getElementById('shipping-location-display');
    if(opt && opt.value){
      nameEl.textContent = opt.dataset.contact || '';
      emailEl.textContent = opt.dataset.email || '';
      phoneEl.textContent = opt.dataset.phone || '';
      var lines = [];
      if(opt.dataset.contact){ lines.push('Attn: '+opt.dataset.contact); }
      if(opt.dataset.address1){
        var addr = opt.dataset.address1;
        if(opt.dataset.address2){ addr += ' '+opt.dataset.address2; }
        lines.push(addr);
      }
      var line2 = [opt.dataset.city, opt.dataset.state, opt.dataset.postal].filter(Boolean).join(' ');
      if(line2){ lines.push(line2); }
      if(opt.dataset.country){ lines.push(opt.dataset.country); }
      dispDiv.innerHTML = lines.join('<br>');
    } else {
      nameEl.textContent = '';
      emailEl.textContent = '';
      phoneEl.textContent = '';
      dispDiv.innerHTML = '';
    }
  }
  shipSel && shipSel.addEventListener('change', updateShipDetails);
  updateShipDetails();
  var shipBtn = document.getElementById('add-shipping-location');
  var clientId = {{ sess.client_id or 'null' }};
  if(shipBtn && clientId){
    var shipDialog = document.getElementById('shipping-dialog');
    var shipForm = document.getElementById('shipping-inline-form');
    function clearShipErrors(){ shipForm.querySelectorAll('.error').forEach(el=>el.remove()); }
    shipBtn.addEventListener('click', function(e){
      e.preventDefault();
      shipForm.reset();
      clearShipErrors();
      shipDialog.showModal();
    });
    document.getElementById('shipping-cancel').addEventListener('click', function(){ shipDialog.close(); });
    shipForm.addEventListener('submit', function(e){
      e.preventDefault();
      clearShipErrors();
      var fd=new FormData(shipForm);
      fetch('/clients/'+clientId+'/inline-shipping-location', {method:'POST', body:fd})
        .then(r=>r.json().then(data=>[r.status,data]))
        .then(([status,data])=>{
          if(status==200 && data.id){
            var o=document.createElement('option');
            o.value=data.id; o.textContent=data.title || data.display;
            o.dataset.contact = data.contact_name || '';
            o.dataset.email = data.contact_email || '';
            o.dataset.phone = data.contact_phone || '';
            o.dataset.address1 = data.address_line1 || '';
            o.dataset.address2 = data.address_line2 || '';
            o.dataset.city = data.city || '';
            o.dataset.state = data.state || '';
            o.dataset.postal = data.postal_code || '';
            o.dataset.country = data.country || '';
            shipSel.appendChild(o); shipSel.value=data.id;
            updateShipDetails();
            shipDialog.close();
          }else if(data.errors){
            for(var k in data.errors){
              var field=shipForm.querySelector('[name="'+k+'"]');
              if(field){
                var div=document.createElement('div');
                div.className='error';
                div.textContent=data.errors[k];
                field.insertAdjacentElement('afterend', div);
              }
            }
          }
        });
    });
  }
</script>
{% if can_manage %}<script src="{{ url_for('static', filename='js/material_items_inline.js') }}"></script>{% endif %}
{% endblock %}
<|MERGE_RESOLUTION|>--- conflicted
+++ resolved
@@ -335,21 +335,12 @@
 </form>
 {% if can_manage %}
 <form id="defaults-form" method="post" action="{{ url_for('materials.apply_defaults', session_id=sess.id) }}">
-<<<<<<< HEAD
   <input type="hidden" id="defaults-format" data-field-name="materials_format">
   <input type="hidden" id="defaults-shipping-location" data-field-name="shipping_location_id">
   <input type="hidden" id="defaults-arrival-date" data-field-name="arrival_date">
   <input type="hidden" id="defaults-ship-date" data-field-name="ship_date">
   <input type="hidden" id="defaults-courier" data-field-name="courier">
   <input type="hidden" id="defaults-tracking" data-field-name="tracking">
-=======
-  <input type="hidden" name="materials_format" id="defaults-format">
-  <input type="hidden" name="shipping_location_id" id="defaults-shipping-location">
-  <input type="hidden" name="arrival_date" id="defaults-arrival-date">
-  <input type="hidden" name="ship_date" id="defaults-ship-date">
-  <input type="hidden" name="courier" id="defaults-courier">
-  <input type="hidden" name="tracking" id="defaults-tracking">
->>>>>>> 42f2e8a4
 </form>
 {% endif %}
 <dialog id="shipping-dialog">
@@ -391,7 +382,6 @@
     const saveInitialDisabled = !!(saveBtn && saveBtn.disabled);
     const finalizeInitialDisabled = !!(finalizeBtn && finalizeBtn.disabled);
     const shipSelect = document.getElementById('shipping-location-select');
-<<<<<<< HEAD
     const arrivalInput = document.getElementById('arrival-date');
     const shipDateInput = document.querySelector('input[name="ship_date"]');
     const courierInput = document.querySelector('input[name="courier"]');
@@ -421,17 +411,7 @@
         input.value = value;
       }
     }
-=======
-    const shipHidden = document.getElementById('defaults-shipping-location');
-    const arrivalInput = document.getElementById('arrival-date');
-    const arrivalHidden = document.getElementById('defaults-arrival-date');
-    const shipDateInput = document.querySelector('input[name="ship_date"]');
-    const shipDateHidden = document.getElementById('defaults-ship-date');
-    const courierInput = document.querySelector('input[name="courier"]');
-    const courierHidden = document.getElementById('defaults-courier');
-    const trackingInput = document.querySelector('input[name="tracking"]');
-    const trackingHidden = document.getElementById('defaults-tracking');
->>>>>>> 42f2e8a4
+
     function syncFmt(){ if(hiddenFmt && fmtSel) hiddenFmt.value = fmtSel.value; }
     function applyAutoFormat(){
       if(!fmtSel) return;
@@ -483,7 +463,6 @@
     orderSel && orderSel.addEventListener('change', () => {applyAutoFormat(); refreshActions();});
     setsInput && setsInput.addEventListener('input', refreshActions);
     outlineSelect && outlineSelect.addEventListener('change', refreshActions);
-<<<<<<< HEAD
     const initialValues = {
       materials_format: fmtSel ? (fmtSel.value || '') : '',
       shipping_location_id: shipSelect ? (shipSelect.value || '') : '',
@@ -533,15 +512,6 @@
       } else {
         setHidden('tracking', null);
       }
-=======
-    defaultsForm && defaultsForm.addEventListener('submit', () => {
-      syncFmt();
-      if(shipHidden){ shipHidden.value = shipSelect?.value || ''; }
-      if(arrivalHidden){ arrivalHidden.value = arrivalInput?.value || ''; }
-      if(shipDateHidden){ shipDateHidden.value = shipDateInput?.value || ''; }
-      if(courierHidden){ courierHidden.value = courierInput?.value || ''; }
-      if(trackingHidden){ trackingHidden.value = trackingInput?.value || ''; }
->>>>>>> 42f2e8a4
     });
     applyAutoFormat();
     refreshActions();
