{% extends 'base.html' %}
{% block title %}Materials Order<script>
  var orderType = document.querySelector('select[name="order_type"]');
  var materialSetsDiv = document.getElementById('material-sets');
  var creditsDiv = document.getElementById('credits-field');
  var simDiv = document.getElementById('sim-outline');
  var simBase = creditsDiv ? creditsDiv.dataset.sim === '1' : false;
  function toggleExtras(ot){
    if(materialSetsDiv){ materialSetsDiv.style.display = (ot === 'Simulation') ? 'none' : ''; }
    if(creditsDiv){ var showC = (ot === 'Simulation') || simBase; creditsDiv.style.display = showC ? '' : 'none'; }
    if(simDiv){ var showS = (ot === 'Simulation') || simBase; simDiv.style.display = showS ? '' : 'none'; }
  }
  if(orderType){
    orderType.addEventListener('change', function(){ toggleExtras(this.value); });
    toggleExtras(orderType.value);
  }
</script>{% endblock %}
{% block content %}
{% set facs = [] %}
{% if sess.lead_facilitator %}{% set _ = facs.append(sess.lead_facilitator) %}{% endif %}
{% for fac in sess.facilitators %}{% set _ = facs.append(fac) %}{% endfor %}
<h1>Material Order {{ sess.id }} - {{ sess.title }} ({{ status }})</h1>
<nav class="kt-tabs">
  <a href="{{ url_for('sessions.session_detail', session_id=sess.id) }}">Details</a>
  {% if not sess.materials_only and sess.workshop_type %}
  <a href="{{ url_for('sessions.session_prework', session_id=sess.id) }}">Prework</a>
  {% endif %}
  <a href="{{ url_for('materials.materials_view', session_id=sess.id) }}" aria-current="page">Materials Order</a>
</nav>
<form method="post">
  <input type="hidden" name="action" value="update_header">
  <div class="kt-card">
    <h2 class="kt-card-title">Order details</h2>
    <div>Client : {% if sess.client %}{{ sess.client.name }}{% endif %}{% if sess.region %}, {{ sess.region }}{% endif %}</div>
    <div>CRM &ensp;: {% if sess.client and sess.client.crm %}{{ sess.client.crm.full_name or sess.client.crm.email }}{% endif %}</div>
    <div>Facilitator(s): {% for u in facs %}{{ u.full_name or u.email }}{% if not loop.last %}, {% endif %}{% endfor %}</div>
    <div class="form-align">
      {% set show_sfc_input = (not (sess.client and sess.client.sfc_link)) and not csa_view %}
      <div class="form-align__row">
        {% if show_sfc_input %}
        <label class="form-align__label" for="sfc-link">SFC Project link</label>
        {% else %}
        <span class="form-align__label">SFC Project link</span>
        {% endif %}
        <div class="form-align__control">
          {% if sess.client and sess.client.sfc_link %}
            {{ sess.client.sfc_link }}
          {% elif not csa_view %}
            <input type="url" id="sfc-link" name="sfc_link" value="{{ sess.client.sfc_link or '' }}">
          {% endif %}
        </div>
      </div>
      {% set show_arrival_input = can_edit_materials_header('arrival_date', current_user, shipment) and not readonly %}
      <div class="form-align__row">
        {% if show_arrival_input %}
        <label class="form-align__label" for="arrival-date">Latest arrival date</label>
        {% else %}
        <span class="form-align__label">Latest arrival date</span>
        {% endif %}
        <div class="form-align__control">
          {% if show_arrival_input %}
            <input type="date" id="arrival-date" name="arrival_date" value="{{ form.get('arrival_date') if form else (shipment.arrival_date.isoformat() if shipment.arrival_date else '') }}">
          {% else %}{{ shipment.arrival_date|default('', true) }}{% endif %}
        </div>
      </div>
    </div>
    <div>Order date: {{ shipment.created_at.date() if shipment.created_at else '' }}</div>
  </div>
  <div class="kt-card">
    <h2 class="kt-card-title">Shipping details</h2>
    <div class="form-align">
      <div class="form-align__row form-align__row--top">
<<<<<<< HEAD
        {% set can_edit_shipping = can_manage and not readonly %}
        {% if can_manage %}
=======
        {% if can_manage and not readonly %}
>>>>>>> 2c3d3c21
        <label class="form-align__label" for="shipping-location-select">Shipping location</label>
        {% else %}
        <span class="form-align__label">Shipping location</span>
        {% endif %}
        <div class="form-align__control">
<<<<<<< HEAD
          {% if can_manage %}
            {% set loc_val = form.get('shipping_location_id') if form else sess.shipping_location_id %}
            <div>
              <select name="shipping_location_id" id="shipping-location-select"{% if not can_edit_shipping %} disabled{% endif %}>
=======
          {% if can_manage and not readonly %}
            {% set loc_val = form.get('shipping_location_id') if form else sess.shipping_location_id %}
            <div>
              <select name="shipping_location_id" id="shipping-location-select">
>>>>>>> 2c3d3c21
                <option value=""></option>
                {% for loc in shipping_locations %}

                <option value="{{ loc.id }}" data-contact="{{ loc.contact_name|default('', true) }}" data-email="{{ loc.contact_email|default('', true) }}" data-phone="{{ loc.contact_phone|default('', true) }}" data-address1="{{ loc.address_line1|default('', true) }}" data-address2="{{ loc.address_line2|default('', true) }}" data-city="{{ loc.city|default('', true) }}" data-state="{{ loc.state|default('', true) }}" data-postal="{{ loc.postal_code|default('', true) }}" data-country="{{ loc.country|default('', true) }}" {% if loc_val and loc_val|int==loc.id %}selected{% endif %}>{{ loc.title|default(loc.display_name(), true) }}</option>
                {% endfor %}
              </select>
<<<<<<< HEAD
              {% if can_edit_shipping and sess.client_id %}
=======
              {% if sess.client_id %}
>>>>>>> 2c3d3c21
              <a href="#" id="add-shipping-location" style="font-size:smaller">Add</a>
              <a href="{{ url_for('clients.edit_client', client_id=sess.client_id, section='shipping', next=url_for('materials.materials_view', session_id=sess.id)) }}" style="font-size:smaller">Edit locations</a>
              {% endif %}
            </div>
          {% endif %}
          <div id="shipping-location-display" class="form-align__static form-align__static--block">

          {% if sess.shipping_location %}
            Attn: {{ sess.shipping_location.contact_name|default('', true) }}<br>
            {{ sess.shipping_location.address_line1|default('', true) }}{% if sess.shipping_location.address_line2 %} {{ sess.shipping_location.address_line2 }}{% endif %}<br>
            {{ sess.shipping_location.city|default('', true) }} {{ sess.shipping_location.state|default('', true) }} {{ sess.shipping_location.postal_code|default('', true) }}<br>
            {{ sess.shipping_location.country|default('', true) }}
          {% elif readonly %}
            Digital only
          {% endif %}

          </div>
        </div>
      </div>
      <div class="form-align__row">
        <span class="form-align__label">Contact person</span>
        <div class="form-align__control">
          <span id="ship-contact-name" class="form-align__static">{{ shipment.contact_name|default('', true) }}</span>
        </div>
      </div>
      <div class="form-align__row">
        <span class="form-align__label">Contact email</span>
        <div class="form-align__control">
          <span id="ship-contact-email" class="form-align__static">{{ shipment.contact_email|default('', true) }}</span>
        </div>
      </div>
      <div class="form-align__row">
        <span class="form-align__label">Contact phone</span>
        <div class="form-align__control">
          <span id="ship-contact-phone" class="form-align__static">{{ shipment.contact_phone|default('', true) }}</span>
        </div>
      </div>
    </div>
  </div>
  <div class="kt-card">
    <h2 class="kt-card-title">Order components</h2>
    <h3>{% if sess.workshop_type %}{{ sess.workshop_type.code }} — {{ sess.workshop_type.name }}{% endif %} ({{ sess.delivery_type|default('', true) }})</h3>
    <div class="form-align">
      {% set show_order_type_input = can_edit_materials_header('order_type', current_user, shipment) and not readonly %}
      <div class="form-align__row">
        {% if show_order_type_input %}
        <label class="form-align__label" for="order-type">Order type</label>
        {% else %}
        <span class="form-align__label">Order type</span>
        {% endif %}
        <div class="form-align__control">
          {% if show_order_type_input %}
            {% set ot_val = form.get('order_type') if form else shipment.order_type %}
            <select name="order_type" id="order-type">
              <option value="">— select —</option>
              {% for ot in order_types %}
                <option value="{{ ot }}" {% if ot_val==ot %}selected{% endif %}>{{ ot }}</option>
              {% endfor %}
            </select>
          {% else %}{{ shipment.order_type|default('', true) }}{% endif %}
        </div>
      </div>
      <div id="sim-outline" class="form-align__row" {% if not show_sim_outline %}style="display:none"{% endif %}>
        <label class="form-align__label" for="simulation-outline-id">Simulation Outline</label>
        <div class="form-align__control">
          <select name="simulation_outline_id" id="simulation-outline-id">
            <option value="">— select —</option>
            {% for o in simulation_outlines %}
              {% set so_val = form.get('simulation_outline_id') if form else sess.simulation_outline_id %}
              <option value="{{ o.id }}" {% if so_val|int==o.id %}selected{% endif %}>
                {{ o.number }} — {{ o.skill }} — {{ o.descriptor }} ({{ o.level }})
              </option>
            {% endfor %}
          </select>
        </div>
      </div>
      {% set show_materials_format_input = can_edit_materials_header('materials_format', current_user, shipment) and not readonly %}
      <div class="form-align__row">
        {% if show_materials_format_input %}
        <label class="form-align__label" for="materials-format">Material format</label>
        {% else %}
        <span class="form-align__label">Material format</span>
        {% endif %}
        <div class="form-align__control">
          {% if show_materials_format_input %}
            {% set fmt_val = form.get('materials_format') if form else fmt %}
            <select name="materials_format" id="materials-format">
              <option value=""></option>
              {% for key, label in material_formats %}
                <option value="{{ key }}" {% if fmt_val==key %}selected{% endif %}>{{ label }}</option>
              {% endfor %}
            </select>
          {% else %}{{ fmt|default('', true) }}{% endif %}
        </div>
      </div>
      <div id="material-sets" class="form-align__row" {% if shipment.order_type=='Simulation' %}style="display:none"{% endif %}>
        <label class="form-align__label" for="material-sets-input">Material Sets</label>
        <div class="form-align__control">
          <input type="number" id="material-sets-input" name="material_sets" min="0" value="{{ form.get('material_sets') if form else (shipment.material_sets or 0) }}">
        </div>
      </div>
      <div id="credits-field" class="form-align__row" data-sim="{{ 1 if sim_base else 0 }}" {% if not show_credits %}style="display:none"{% endif %}>
        <label class="form-align__label" for="credits"># of credits (2 teams per credit)</label>
        <div class="form-align__control">
          <input type="number" id="credits" name="credits" min="0" value="{{ form.get('credits') if form else (shipment.credits or 2) }}">
        </div>
      </div>
    </div>
  <div>Special instructions:
    {% if can_edit_materials_header('special_instructions', current_user, shipment) and not readonly %}
      <textarea name="special_instructions">{{ (form.get('special_instructions') if form else (shipment.special_instructions or '')) | trim }}</textarea>
    {% else %}{{ shipment.special_instructions|default('', true) }}{% endif %}
  </div>
  </div>

  <h2 class="kt-card-title", id="material-items">Material Items
  {% if can_manage %}
  {% set apply_disabled = shipment.order_type != 'KT-Run Standard materials' or (shipment.material_sets or 0) == 0 %}
  {% set tooltip = 'Select # of Material sets first.' if (shipment.material_sets or 0) == 0 else '' %}
  <button type="submit" id="apply-defaults-btn" form="defaults-form" class="btn btn-primary" {% if apply_disabled %}disabled{% endif %} {% if tooltip %}title="{{ tooltip }}"{% endif %}>Apply Defaults</button>
  {% endif %}</h2>
  <table class="kt-table" id="material-items-table" data-delivery="{{ sess.delivery_type }}" data-lang="{{ sess.workshop_language }}" data-capacity="{{ sess.capacity or 0 }}" data-default-formats='{{ default_formats | tojson }}'>
    <tr><th>Materials</th><th>Language</th><th>Format</th><th>Qty</th><th>Processed</th>{% if can_manage %}<th></th>{% endif %}</tr>
    {% for item in order_items %}
    <tr data-existing>
      <td>{{ item.title_snapshot }}
        <input type="hidden" name="items[{{ item.id }}][id]" value="{{ item.id }}">
        <input type="hidden" name="items[{{ item.id }}][option_id]" value="{{ item.catalog_ref.split(':')[1] if item.catalog_ref }}">
      </td>
      <td>
        {% if can_manage %}
        <select name="items[{{ item.id }}][language]" class="lang-select">
          {% for code,label in language_options %}
            <option value="{{ code }}" {% if item.language==code %}selected{% endif %}>{{ label }}</option>
          {% endfor %}
        </select>
        {% else %}
        {{ item.language | lang_label }}
        {% endif %}
      </td>
      <td>
        {% if can_manage %}
        <select name="items[{{ item.id }}][format]" class="fmt-select">
          {% for f in row_format_choices %}
            <option value="{{ f }}" {% if item.format==f %}selected{% endif %}>{{ f }}</option>
          {% endfor %}
        </select>
        {% else %}
        {{ item.format }}
        {% endif %}
      </td>
      {% if can_manage %}
      <td><input type="number" name="items[{{ item.id }}][quantity]" value="{{ item.quantity }}" class="qty-input" min="0" style="width:4em"></td>
      <td>
        <input type="checkbox" name="items[{{ item.id }}][processed]" value="1" {% if item.processed %}checked{% endif %}>
        {% if item.processed and item.processed_at %}
          <div>{{ item.processed_at.strftime('%Y-%m-%d %H:%M') }} UTC {{ (item.processed_by.full_name or item.processed_by.email) if item.processed_by }}</div>
        {% endif %}
      </td>
      <td><button type="button" class="btn btn-sm btn-danger remove-row">Remove</button><input type="hidden" name="items[{{ item.id }}][delete]" value="0" class="delete-flag"></td>
      {% else %}
      <td>{{ item.quantity }}</td>
      <td>{% if item.processed and item.processed_at %}{{ item.processed_at.strftime('%Y-%m-%d %H:%M') }} UTC {{ (item.processed_by.full_name or item.processed_by.email) if item.processed_by }}{% endif %}</td>
      {% endif %}
    </tr>
    {% endfor %}
  </table>
  {% if can_manage %}
  <template id="item-row-template">
    <tr data-row="__index__">
      <td>
        <select name="items[__index__][option_id]" class="material-select">
          <option value=""></option>
        </select>
      </td>
      <td>
        <select name="items[__index__][language]" class="lang-select">
          {% for code,label in language_options %}
            <option value="{{ code }}" {% if code==sess.workshop_language %}selected{% endif %}>{{ label }}</option>
          {% endfor %}
        </select>
      </td>
      <td>
        <select name="items[__index__][format]" class="fmt-select">
          <option value=""></option>
          {% for f in row_format_choices %}
            <option value="{{ f }}">{{ f }}</option>
          {% endfor %}
        </select>
      </td>
      <td><input type="number" name="items[__index__][quantity]" class="qty-input" min="0" style="width:4em"></td>
      <td><input type="checkbox" name="items[__index__][processed]" value="1"></td>
      <td><button type="button" class="btn btn-sm btn-danger remove-row" style="display:none">Remove</button><input type="hidden" name="items[__index__][delete]" value="0" class="delete-flag"></td>
    </tr>
  </template>
  {% endif %}
  <div>Ship date:
    {% if can_edit_materials_header('ship_date', current_user, shipment) and not readonly %}
      <input type="date" name="ship_date" value="{{ form.get('ship_date') if form else (shipment.ship_date.isoformat() if shipment.ship_date else '') }}">
    {% else %}{{ shipment.ship_date|default('', true) }}{% endif %}
  Courier:
    {% if can_edit_materials_header('courier', current_user, shipment) and not readonly %}
      <input type="text" name="courier" value="{{ form.get('courier') if form else (shipment.courier or '') }}">
    {% else %}{{ shipment.courier|default('', true) }}{% endif %}
  Tracking:
    {% if can_edit_materials_header('tracking', current_user, shipment) and not readonly %}
      <input type="text" name="tracking" value="{{ form.get('tracking') if form else (shipment.tracking or '') }}">
    {% else %}{{ shipment.tracking|default('', true) }}{% endif %}
  </div>
  <button type="submit" {% if readonly %}disabled{% endif %}>Save</button>
</form>
{% if can_manage %}
<form id="defaults-form" method="post" action="{{ url_for('materials.apply_defaults', session_id=sess.id) }}">
  <input type="hidden" name="materials_format" id="defaults-format">
</form>
{% endif %}
<dialog id="shipping-dialog">
  <form id="shipping-inline-form">
    <div><label>Title <input type="text" name="title"></label></div>
    <div><label>Contact Name <input type="text" name="contact_name"></label></div>
    <div><label>Contact Phone <input type="text" name="contact_phone"></label></div>
    <div><label>Contact Email <input type="email" name="contact_email"></label></div>
    <div><label>Shipping Notes <input type="text" name="notes"></label></div>
    <div><label>Address line 1 <input type="text" name="address_line1" required></label></div>
    <div><label>Address line 2 <input type="text" name="address_line2"></label></div>
    <div><label>City <input type="text" name="city"></label></div>
    <div><label>State <input type="text" name="state"></label></div>
    <div><label>Postal Code <input type="text" name="postal_code"></label></div>
    <div><label>Country <input type="text" name="country"></label></div>
    <div><label>Active <input type="checkbox" name="is_active" value="1" checked></label></div>
    <div style="margin-top:8px;">
      <button type="button" id="shipping-cancel">Cancel</button>
      <button type="submit">Save</button>
    </div>
  </form>
</dialog>
<script>
  (function(){
    const fmtSel = document.querySelector('select[name="materials_format"]');
    const orderSel = document.querySelector('select[name="order_type"]');
    const setsInput = document.querySelector('input[name="material_sets"]');
    const applyBtn = document.getElementById('apply-defaults-btn');
    const hiddenFmt = document.getElementById('defaults-format');
    function syncFmt(){ if(hiddenFmt && fmtSel) hiddenFmt.value = fmtSel.value; }
    function applyAutoFormat(){
      if(!fmtSel) return;
      if(orderSel?.value === 'Simulation' && !fmtSel.value){
        fmtSel.value = 'SIM_ONLY';
      }
    }
    function updateApply(){
      if(!applyBtn) return;
      const sets = parseInt(setsInput?.value || '0',10);
      const isStandard = orderSel?.value === 'KT-Run Standard materials';
      applyBtn.disabled = !isStandard || sets === 0;
      applyBtn.title = sets === 0 ? 'Select # of Material sets first.' : '';
      syncFmt();
    }
    fmtSel && fmtSel.addEventListener('change', () => {syncFmt(); updateApply();});
    orderSel && orderSel.addEventListener('change', () => {applyAutoFormat(); updateApply();});
    setsInput && setsInput.addEventListener('input', updateApply);
    applyAutoFormat();
    updateApply();
  })();
  var shipSel = document.getElementById('shipping-location-select');
  function updateShipDetails(){
    var opt = shipSel && shipSel.options[shipSel.selectedIndex];
    var nameEl = document.getElementById('ship-contact-name');
    var emailEl = document.getElementById('ship-contact-email');
    var phoneEl = document.getElementById('ship-contact-phone');
    var dispDiv = document.getElementById('shipping-location-display');
    if(opt && opt.value){
      nameEl.textContent = opt.dataset.contact || '';
      emailEl.textContent = opt.dataset.email || '';
      phoneEl.textContent = opt.dataset.phone || '';
      var lines = [];
      if(opt.dataset.contact){ lines.push('Attn: '+opt.dataset.contact); }
      if(opt.dataset.address1){
        var addr = opt.dataset.address1;
        if(opt.dataset.address2){ addr += ' '+opt.dataset.address2; }
        lines.push(addr);
      }
      var line2 = [opt.dataset.city, opt.dataset.state, opt.dataset.postal].filter(Boolean).join(' ');
      if(line2){ lines.push(line2); }
      if(opt.dataset.country){ lines.push(opt.dataset.country); }
      dispDiv.innerHTML = lines.join('<br>');
    } else {
      nameEl.textContent = '';
      emailEl.textContent = '';
      phoneEl.textContent = '';
      dispDiv.innerHTML = '';
    }
  }
  shipSel && shipSel.addEventListener('change', updateShipDetails);
  updateShipDetails();
  var shipBtn = document.getElementById('add-shipping-location');
  var clientId = {{ sess.client_id or 'null' }};
  if(shipBtn && clientId){
    var shipDialog = document.getElementById('shipping-dialog');
    var shipForm = document.getElementById('shipping-inline-form');
    function clearShipErrors(){ shipForm.querySelectorAll('.error').forEach(el=>el.remove()); }
    shipBtn.addEventListener('click', function(e){
      e.preventDefault();
      shipForm.reset();
      clearShipErrors();
      shipDialog.showModal();
    });
    document.getElementById('shipping-cancel').addEventListener('click', function(){ shipDialog.close(); });
    shipForm.addEventListener('submit', function(e){
      e.preventDefault();
      clearShipErrors();
      var fd=new FormData(shipForm);
      fetch('/clients/'+clientId+'/inline-shipping-location', {method:'POST', body:fd})
        .then(r=>r.json().then(data=>[r.status,data]))
        .then(([status,data])=>{
          if(status==200 && data.id){
            var o=document.createElement('option');
            o.value=data.id; o.textContent=data.title || data.display;
            o.dataset.contact = data.contact_name || '';
            o.dataset.email = data.contact_email || '';
            o.dataset.phone = data.contact_phone || '';
            o.dataset.address1 = data.address_line1 || '';
            o.dataset.address2 = data.address_line2 || '';
            o.dataset.city = data.city || '';
            o.dataset.state = data.state || '';
            o.dataset.postal = data.postal_code || '';
            o.dataset.country = data.country || '';
            shipSel.appendChild(o); shipSel.value=data.id;
            updateShipDetails();
            shipDialog.close();
          }else if(data.errors){
            for(var k in data.errors){
              var field=shipForm.querySelector('[name="'+k+'"]');
              if(field){
                var div=document.createElement('div');
                div.className='error';
                div.textContent=data.errors[k];
                field.insertAdjacentElement('afterend', div);
              }
            }
          }
        });
    });
  }
</script>
{% if can_manage %}<script src="{{ url_for('static', filename='js/material_items_inline.js') }}"></script>{% endif %}
{% endblock %}
<|MERGE_RESOLUTION|>--- conflicted
+++ resolved
@@ -70,39 +70,25 @@
     <h2 class="kt-card-title">Shipping details</h2>
     <div class="form-align">
       <div class="form-align__row form-align__row--top">
-<<<<<<< HEAD
+
         {% set can_edit_shipping = can_manage and not readonly %}
         {% if can_manage %}
-=======
-        {% if can_manage and not readonly %}
->>>>>>> 2c3d3c21
         <label class="form-align__label" for="shipping-location-select">Shipping location</label>
         {% else %}
         <span class="form-align__label">Shipping location</span>
         {% endif %}
         <div class="form-align__control">
-<<<<<<< HEAD
           {% if can_manage %}
             {% set loc_val = form.get('shipping_location_id') if form else sess.shipping_location_id %}
             <div>
               <select name="shipping_location_id" id="shipping-location-select"{% if not can_edit_shipping %} disabled{% endif %}>
-=======
-          {% if can_manage and not readonly %}
-            {% set loc_val = form.get('shipping_location_id') if form else sess.shipping_location_id %}
-            <div>
-              <select name="shipping_location_id" id="shipping-location-select">
->>>>>>> 2c3d3c21
                 <option value=""></option>
                 {% for loc in shipping_locations %}
 
                 <option value="{{ loc.id }}" data-contact="{{ loc.contact_name|default('', true) }}" data-email="{{ loc.contact_email|default('', true) }}" data-phone="{{ loc.contact_phone|default('', true) }}" data-address1="{{ loc.address_line1|default('', true) }}" data-address2="{{ loc.address_line2|default('', true) }}" data-city="{{ loc.city|default('', true) }}" data-state="{{ loc.state|default('', true) }}" data-postal="{{ loc.postal_code|default('', true) }}" data-country="{{ loc.country|default('', true) }}" {% if loc_val and loc_val|int==loc.id %}selected{% endif %}>{{ loc.title|default(loc.display_name(), true) }}</option>
                 {% endfor %}
               </select>
-<<<<<<< HEAD
               {% if can_edit_shipping and sess.client_id %}
-=======
-              {% if sess.client_id %}
->>>>>>> 2c3d3c21
               <a href="#" id="add-shipping-location" style="font-size:smaller">Add</a>
               <a href="{{ url_for('clients.edit_client', client_id=sess.client_id, section='shipping', next=url_for('materials.materials_view', session_id=sess.id)) }}" style="font-size:smaller">Edit locations</a>
               {% endif %}
