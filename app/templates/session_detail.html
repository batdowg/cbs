{% extends 'base.html' %}
{% import 'macros/lifecycle.html' as lifecycle %}
{% block title %}Session {{ session.title }}{% endblock %}
{% block content %}
{% set highlight_lifecycle_fields = (not session.delivered) and (not session.finalized) %}
{% set highlight_delivered = session.delivered and not session.finalized %}
{% set workshop_code = session.workshop_type.code if session.workshop_type else '—' %}
{% set delivery_label = session.delivery_type or '—' %}
{% set status_label = session.computed_status %}
{% set workshop_heading = session.id ~ ' ' ~ session.title ~ ': ' ~ workshop_code ~ ' (' ~ delivery_label ~ ') - ' ~ status_label %}
<<<<<<< HEAD
{% set import_input_id = 'participant-import-' ~ session.id %}
=======
>>>>>>> 14087928
<h1>{{ workshop_heading }}</h1>
<p><a href="{{ url_for('sessions.list_sessions', **back_params) }}">Back to Sessions</a></p>
{% if session.cancelled %}<div class="banner">Session cancelled.</div>{% endif %}
{% set facs = [] %}
{% if session.lead_facilitator %}{% set _ = facs.append(session.lead_facilitator) %}{% endif %}
{% if session.facilitators %}
  {% for fac in session.facilitators %}{% if fac not in facs %}{% set _ = facs.append(fac) %}{% endif %}{% endfor %}
{% endif %}
{% if current_user and can_edit_session and not session.cancelled %}
<div class="inline-gap-sm" style="margin: var(--space-2) 0; display:flex; flex-wrap:wrap; gap:var(--space-2);">
  {% if not material_only_session and not session.ready_for_delivery %}
  <form action="{{ url_for('sessions.mark_ready', session_id=session.id) }}" method="post" style="display:inline">
    <button type="submit" class="btn btn-secondary">Ready for delivery</button>
  </form>
  {% endif %}
  {% if not material_only_session and not session.delivered %}
  <form action="{{ url_for('sessions.mark_delivered', session_id=session.id) }}" method="post" style="display:inline" onsubmit="return confirm('Are you sure? This can’t be undone.');">
    <button type="submit" class="btn btn-success">Delivered</button>
  </form>
  {% endif %}
  {% if session.delivered and not session.finalized %}
  <form action="{{ url_for('sessions.finalize_session', session_id=session.id) }}" method="post" style="display:inline" onsubmit="return confirm('Finalize session?');">
    <button type="submit" class="btn btn-primary">Finalize session</button>
  </form>
  {% endif %}
</div>
{% endif %}
<section class="kt-card">
  <h2 class="kt-card-title">Workshop overview</h2>
  <div class="grid grid-2 gap-md">
    <div class="grid gap-sm">
      <div><strong>Client:</strong> {% if session.client %}{{ session.client.name }}{% else %}—{% endif %}</div>
      <div><strong>CRM:</strong> {% if session.client and session.client.crm %}{{ session.client.crm.full_name or session.client.crm.email }}{% else %}—{% endif %}</div>
      <div>
        <strong>Facilitator(s):</strong>
        {% if facs %}
          {% for u in facs %}{{ u.full_name or u.email }} ({{ u.email }}){% if not loop.last %}, {% endif %}{% endfor %}
        {% else %}
          —
        {% endif %}
      </div>
      <div>
        <strong>Workshop Location:</strong>
        {% if session.workshop_location %}
          {% if session.workshop_location.is_virtual %}
            {{ session.workshop_location.label }}
          {% else %}
            {{ session.workshop_location.address_line1 }}{% if session.workshop_location.address_line2 %}, {{ session.workshop_location.address_line2 }}{% endif %}, {{ session.workshop_location.city }} {{ session.workshop_location.state }} {{ session.workshop_location.postal_code }}, {{ session.workshop_location.country }}
          {% endif %}
        {% else %}
          —
        {% endif %}
      </div>
      <div><strong>Simulation:</strong> {{ session.simulation_outline.label if session.simulation_outline else '—' }}</div>
      <div><strong>Dates:</strong> {{ session.start_date }} to {{ session.end_date }}; {{ session.daily_start_time|fmt_time_range_with_tz(session.daily_end_time, session.timezone) }}</div>
      <div><strong>Workshop language:</strong> {{ session.workshop_language | lang_label }}</div>
    </div>
    <div class="grid gap-sm">
      <div><strong>Shipping Location:</strong> {{ session.shipping_location.display_name() if session.shipping_location else '—' }}</div>
      <div><strong>Notes:</strong> {{ session.notes or session.description or '—' }}</div>
      <div><strong>Materials ordered:</strong> {{ lifecycle.yes_no(session.materials_ordered, highlight_lifecycle_fields)|safe }}{% if session.materials_ordered_at %} ({{ session.materials_ordered_at|fmt_dt }}){% endif %}</div>
      <div><strong>Ready for delivery:</strong> {{ lifecycle.yes_no(session.ready_for_delivery, highlight_lifecycle_fields)|safe }}{% if session.ready_at %} ({{ session.ready_at|fmt_dt }}){% endif %}</div>
      <div><strong>Workshop info sent:</strong> {{ lifecycle.yes_no(session.info_sent, highlight_lifecycle_fields)|safe }}{% if session.info_sent_at %} ({{ session.info_sent_at|fmt_dt }}){% endif %}</div>
      <div><strong>Delivered:</strong> {{ lifecycle.delivered(session.delivered, highlight_delivered, session.finalized)|safe }}{% if session.delivered_at %} ({{ session.delivered_at|fmt_dt }}){% endif %}</div>
      <div><strong>Finalized:</strong> {{ 'Yes' if session.finalized else 'No' }}{% if session.finalized_at %} ({{ session.finalized_at|fmt_dt }}){% endif %}</div>
    </div>
  </div>
</section>
{% if current_user %}
<p><a href="{{ url_for('sessions.edit_session', session_id=session.id) }}">Edit</a>
{% if not session.cancelled %}
<form action="{{ url_for('sessions.cancel_session', session_id=session.id) }}" method="post" style="display:inline" onsubmit="return confirm('Cancel session?');"><button type="submit">Cancel session</button></form>
{% elif current_user.is_admin or current_user.is_app_admin %}
<form action="{{ url_for('sessions.delete_session', session_id=session.id) }}" method="post" style="display:inline" onsubmit="return confirm('Delete session?');"><button type="submit">Delete session</button></form>
{% endif %}
</p>
<nav class="kt-tabs">
  <a href="{{ url_for('sessions.session_detail', session_id=session.id) }}" aria-current="page">Details</a>
  {% if not material_only_session and session.workshop_type and (current_user.is_app_admin or current_user.is_admin or current_user.is_kt_delivery or current_user.is_kt_contractor) %}
  <a href="{{ url_for('sessions.session_prework', session_id=session.id) }}">Prework</a>
  {% endif %}
  <a href="{{ url_for('materials.materials_view', session_id=session.id) }}">Materials Order</a>
</nav>
{% endif %}
{% if not material_only_session %}
{% set participants_return = url_for('sessions.session_detail', session_id=session.id) %}
<div>
  <h2>Client Session Administrator</h2>
  {% if session.csa_account %}
    <p>Current CSA: {{ session.csa_account.email }}
    <form action="{{ url_for('sessions.remove_csa', session_id=session.id) }}" method="post" style="display:inline"><button type="submit">Remove</button></form>
    </p>
  {% else %}
    <form action="{{ url_for('sessions.assign_csa', session_id=session.id) }}" method="post">
      <input type="email" name="email" required>
      <button type="submit">Assign</button>
    </form>
  {% endif %}
</div>
<div class="kt-card">
<h2 class="kt-card-title">Participants</h2>
{% if csa_view %}
  {% if csa_can_manage and not session.delivered and not session.participants_locked() %}
  <form action="{{ url_for('sessions.add_participant', session_id=session.id) }}" method="post">
    <input type="hidden" name="next" value="{{ participants_return }}">
    <input type="text" name="full_name" placeholder="Full name">
    <input type="email" name="email" placeholder="Email" required>
    <input type="text" name="title" placeholder="Title">
    <button type="submit">Add Participant</button>
  </form>
  <form action="{{ url_for('sessions.import_csv', session_id=session.id) }}" method="post" enctype="multipart/form-data">
    <input type="hidden" name="next" value="{{ participants_return }}">
    <input type="file" id="{{ import_input_id }}" name="file" accept=".csv" required style="display:none" onchange="this.form.submit()">
    <div class="inline-gap-sm">
      <label for="{{ import_input_id }}" class="btn">Import CSV</label>
      <a href="{{ url_for('sessions.sample_csv', session_id=session.id) }}">Download sample CSV</a>
    </div>
  </form>
  {% if import_errors %}
  <div>
    <p>Skipped lines:</p>
    <ul>
      {% for err in import_errors %}
      <li>{{ err }}</li>
      {% endfor %}
    </ul>
  </div>
  {% endif %}
  {% elif not csa_can_manage %}
  <p>Participant changes closed.</p>
  {% endif %}
  <div class="kt-table-wrapper">
    <table class="kt-table">
      <thead>
        <tr><th scope="col">Full Name</th><th scope="col">Email</th><th scope="col">Title</th><th scope="col">Certificate</th><th scope="col">Actions</th></tr>
      </thead>
      <tbody>
        {% if participants %}
        {% for row in participants %}
        <tr>
          <td>{{ row.participant.full_name }}{% if row.participant.account and row.participant.account.certificate_name %} ({{ row.participant.account.certificate_name }}){% endif %}</td>
          <td>{{ row.participant.email }}</td>
          <td>{{ row.participant.title }}</td>
          <td>
            {% if row.pdf_path %}
              {% if badge_filename %}
                {% set badge_url = '/badges/' ~ badge_filename %}
                <a href="{{ badge_url }}" download><img src="{{ badge_url }}" alt="badge" style="height:20px;width:auto;vertical-align:middle;"></a>
                <a href="{{ badge_url }}" download>Badge</a>
              {% endif %}
              <a href="/certificates/{{ row.pdf_path }}">Certificate</a>
            {% endif %}
          </td>
          <td>
        {% if csa_can_manage and not session.delivered and not session.participants_locked() %}
        <a href="{{ url_for('sessions.edit_participant', session_id=session.id, participant_id=row.participant.id) }}">Edit</a>
        <form action="{{ url_for('sessions.remove_participant', session_id=session.id, participant_id=row.participant.id) }}" method="post" style="display:inline">
          <button type="submit">Remove</button>
        </form>
            {% endif %}
          </td>
        </tr>
        {% endfor %}
        {% else %}
          {% with colspan=5 %}

            {% include 'shared/_table_empty.html' %}

          {% endwith %}
        {% endif %}
      </tbody>
    </table>
  </div>
{% else %}
  {% if not session.delivered and not session.participants_locked() %}
  <form action="{{ url_for('sessions.add_participant', session_id=session.id) }}" method="post">
    <input type="hidden" name="next" value="{{ participants_return }}">
    <input type="text" name="full_name" placeholder="Full name">
    <input type="email" name="email" placeholder="Email" required>
    <input type="text" name="title" placeholder="Title">
    <button type="submit">Add Participant</button>
  </form>
    <form action="{{ url_for('sessions.import_csv', session_id=session.id) }}" method="post" enctype="multipart/form-data">
      <input type="hidden" name="next" value="{{ participants_return }}">
      <input type="file" id="{{ import_input_id }}" name="file" accept=".csv" required style="display:none" onchange="this.form.submit()">
      <div class="inline-gap-sm">
        <label for="{{ import_input_id }}" class="btn">Import CSV</label>
        <a href="{{ url_for('sessions.sample_csv', session_id=session.id) }}">Download sample CSV</a>
      </div>
    </form>
  {% if import_errors %}
  <div>
    <p>Skipped lines:</p>
    <ul>
      {% for err in import_errors %}
      <li>{{ err }}</li>
      {% endfor %}
    </ul>
  </div>
  {% endif %}
  {% endif %}
  {% set attendance_toggle_url = url_for('sessions.toggle_attendance', session_id=session.id) %}
  {% set attendance_mark_all_url = url_for('sessions.mark_all_attendance', session_id=session.id) %}
  <div class="attendance-manager"
       {% if can_manage_attendance %}
       data-attendance-table
       data-toggle-url="{{ attendance_toggle_url }}"
       data-mark-all-url="{{ attendance_mark_all_url }}"
       {% endif %}>
    <div class="attendance-notices" data-attendance-notices aria-live="polite"></div>
    {% if can_manage_attendance %}
    <div class="table-toolbar">
      <button type="button" class="btn btn-secondary" data-mark-all-attended>Mark all attended</button>
    </div>
    {% endif %}
    <div class="kt-table-wrapper">
      <table class="kt-table{% if attendance_days %} attendance-table{% endif %}">
        <thead>
          <tr>
            <th scope="col"{% if attendance_days %} rowspan="2"{% endif %}>Full Name</th>
            <th scope="col"{% if attendance_days %} rowspan="2"{% endif %}>Email</th>
            <th scope="col"{% if attendance_days %} rowspan="2"{% endif %}>Title</th>
            {% if attendance_days %}
            <th scope="colgroup" colspan="{{ attendance_days|length }}">Attendance</th>
            {% endif %}
            <th scope="col"{% if attendance_days %} rowspan="2"{% endif %}>Completion Date</th>
            <th scope="col"{% if attendance_days %} rowspan="2"{% endif %}>Certificate</th>
            <th scope="col"{% if attendance_days %} rowspan="2"{% endif %}>Actions</th>
          </tr>
          {% if attendance_days %}
          <tr>
            {% for day in attendance_days %}
            <th scope="col">Day {{ day }}</th>
            {% endfor %}
          </tr>
          {% endif %}
        </thead>
        <tbody>
          {% for row in participants %}
          <tr>
            <td>{{ row.participant.full_name }}{% if row.participant.account and row.participant.account.certificate_name %} ({{ row.participant.account.certificate_name }}){% endif %}</td>
            <td>{{ row.participant.email }}</td>
            <td>{{ row.participant.title }}</td>
            {% if attendance_days %}
              {% set attendance = row.attendance if row.attendance is defined else {} %}
              {% for day in attendance_days %}
              <td class="attendance-cell">
                {% if can_manage_attendance %}
                <input type="checkbox"
                       class="attendance-checkbox"
                       data-attendance-checkbox
                       data-participant-id="{{ row.participant.id }}"
                       data-participant-name="{{ row.participant.full_name or row.participant.email }}"
                       data-day-index="{{ day }}"
                       aria-label="Day {{ day }} attendance for {{ row.participant.full_name or row.participant.email }}"
                       {% if attendance.get(day) %}checked{% endif %}>
                {% else %}
                  {{ 'Yes' if attendance.get(day) else '—' }}
                {% endif %}
              </td>
              {% endfor %}
            {% endif %}
            <td>
              <form action="{{ url_for('sessions.generate_single', session_id=session.id, participant_id=row.participant.id) }}" method="post">
                <input type="date" name="completion_date" value="{{ row.link.completion_date }}">
                <button type="submit" name="action" value="save">Save</button>
                {% if session.delivered %}
                <button type="submit" name="action" value="generate">Generate</button>
                {% endif %}
              </form>
            </td>
            <td>
              {% if row.pdf_path %}
                {% if badge_filename %}
                  {% set badge_url = '/badges/' ~ badge_filename %}
                  <a href="{{ badge_url }}" download><img src="{{ badge_url }}" alt="badge" style="height:20px;width:auto;vertical-align:middle;"></a>
                  <a href="{{ badge_url }}" download>Badge</a>
                {% endif %}
                <a href="/certificates/{{ row.pdf_path }}">Certificate</a>
              {% endif %}
            </td>
            <td>
              {% if not session.delivered and not session.participants_locked() %}
              <a href="{{ url_for('sessions.edit_participant', session_id=session.id, participant_id=row.participant.id) }}">Edit</a>
              <form action="{{ url_for('sessions.remove_participant', session_id=session.id, participant_id=row.participant.id) }}" method="post" style="display:inline">
                <button type="submit">Remove</button>
              </form>
              {% endif %}
            </td>
          </tr>
          {% endfor %}
        </tbody>
      </table>
    </div>
  </div>
  {% if session.delivered %}
  <form action="{{ url_for('sessions.generate_bulk', session_id=session.id) }}" method="post">
      <div class="card-actions" style="margin-bottom: var(--space-3);">
    <button type="submit">Generate Certificates</button>
  </form>
  {% if can_edit_session %}

      <a class="btn btn-secondary" href="{{ url_for('sessions.export_certificates_zip', session_id=session.id) }}">Export all certificates (zip)</a>
    </div>
  {% endif %}
    {% else %}
    <p>Certificates cannot be generated until session is marked Delivered.</p>
    {% endif %}
    {% endif %}
  </div>
{% endif %}
{% endblock %}

{% block extra_js %}
  {{ super() }}
  <script src="{{ url_for('static', filename='js/attendance_controls.js') }}"></script>
{% endblock %}<|MERGE_RESOLUTION|>--- conflicted
+++ resolved
@@ -8,10 +8,7 @@
 {% set delivery_label = session.delivery_type or '—' %}
 {% set status_label = session.computed_status %}
 {% set workshop_heading = session.id ~ ' ' ~ session.title ~ ': ' ~ workshop_code ~ ' (' ~ delivery_label ~ ') - ' ~ status_label %}
-<<<<<<< HEAD
 {% set import_input_id = 'participant-import-' ~ session.id %}
-=======
->>>>>>> 14087928
 <h1>{{ workshop_heading }}</h1>
 <p><a href="{{ url_for('sessions.list_sessions', **back_params) }}">Back to Sessions</a></p>
 {% if session.cancelled %}<div class="banner">Session cancelled.</div>{% endif %}
