from __future__ import annotations

import os
import shutil

<<<<<<< HEAD
from flask import current_app, url_for
=======
from flask import current_app
>>>>>>> 0a8630cf


def slug_for_badge(name: str) -> str:
    return (name or "").replace(" ", "").lower()


def best_badge_url(name: str | None) -> str | None:
    if not name:
        return None
    slug = slug_for_badge(name)
    if not slug:
        return None

    site_root = current_app.config.get("SITE_ROOT", "/srv")
    site_dir = os.path.join(site_root, "badges")
    asset_dir = os.path.join(current_app.root_path, "assets", "badges")
    os.makedirs(site_dir, exist_ok=True)
    for ext in ("webp", "png"):
        filename = f"{slug}.{ext}"
        site_path = os.path.join(site_dir, filename)
        asset_path = os.path.join(asset_dir, filename)
        if os.path.isfile(site_path):
<<<<<<< HEAD
            return url_for("badge_file", slug=slug, ext=ext)
=======
            return f"/badges/{filename}"
>>>>>>> 0a8630cf
        if os.path.isfile(asset_path):
            try:
                shutil.copyfile(asset_path, site_path)
            except OSError:
                pass
<<<<<<< HEAD
            return url_for("badge_file", slug=slug, ext=ext)
=======
            return f"/badges/{filename}"
>>>>>>> 0a8630cf
    return None<|MERGE_RESOLUTION|>--- conflicted
+++ resolved
@@ -3,12 +3,8 @@
 import os
 import shutil
 
-<<<<<<< HEAD
+
 from flask import current_app, url_for
-=======
-from flask import current_app
->>>>>>> 0a8630cf
-
 
 def slug_for_badge(name: str) -> str:
     return (name or "").replace(" ", "").lower()
@@ -30,19 +26,14 @@
         site_path = os.path.join(site_dir, filename)
         asset_path = os.path.join(asset_dir, filename)
         if os.path.isfile(site_path):
-<<<<<<< HEAD
+
             return url_for("badge_file", slug=slug, ext=ext)
-=======
-            return f"/badges/{filename}"
->>>>>>> 0a8630cf
         if os.path.isfile(asset_path):
             try:
                 shutil.copyfile(asset_path, site_path)
             except OSError:
                 pass
-<<<<<<< HEAD
+
             return url_for("badge_file", slug=slug, ext=ext)
-=======
-            return f"/badges/{filename}"
->>>>>>> 0a8630cf
+
     return None