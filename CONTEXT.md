--- conflicted
+++ resolved
@@ -367,12 +367,10 @@
 
 ## 4.3 Delivery (facilitator)
 - **My Sessions**: sessions where user is a facilitator; delivery data visible (address, timezone, notes). Delivery (KT Facilitator) and Contractor accounts always open `/workshops/<session_id>` for sessions where they are lead or co-facilitators, even when they also hold Admin/CRM roles. Other staff retain the `/sessions/<id>` detail link.
-<<<<<<< HEAD
-- **Workshop View** (`/workshops/<session_id>`): runner-focused layout with the heading `"<id> <title>: <workshop_code> (<delivery_type>) - <status>"`, a slimmed overview card (location moved left; type/delivery/status removed), and a Participants card above Resources. Facilitators manage participants inline (add, edit, remove, completion date, CSV import) with certificate links mirroring staff detail. The Resources card lists active resources assigned to the session's workshop type where `audience ∈ {Facilitator, Both}` and `resource.language == session.workshop_language`, using the same tile layout as the learner view, collapsed by default, and showing the standard empty-state copy when none match. A Prework summary card groups responses by question using ';' separators and shows sanitized rich text prompts. Materials-only sessions render an empty state message instead of workshop details.
-=======
+
   - **Workshop View** (`/workshops/<session_id>`): runner-focused layout with the heading `"<id> <title>: <workshop_code> (<delivery_type>) - <status>"`, a slimmed overview card (location moved left; type/delivery/status removed), and a Participants card above Resources. Facilitators manage participants inline (add, edit, remove, completion date, CSV import) with certificate links mirroring staff detail. The Resources card lists active resources assigned to the session's workshop type where `audience ∈ {Facilitator, Both}` and `resource.language == session.workshop_language`, using the same tile layout as the learner view (expanded by default) and showing the standard empty-state copy when none match. A Prework summary card groups responses by question using ';' separators. Materials-only sessions render an empty state message instead of workshop details.
     - Delivered button blocks sessions with zero participants unless `session.prework_disable_mode == "silent"` (red “No prework & don’t send accounts” action).
->>>>>>> 9e675a52
+
 
 ## 4.4 CRM
 - Full session lifecycle. Defaults on **My Sessions** to owner/CRM scope.
