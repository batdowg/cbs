
# 0. Engineering Context & Rules

This is the **authoritative functional & architectural context** for Certs & Badges (CBS). It supersedes prior drafts.  
Every functional change must update this file **in the same PR**.

## 0.1 Environment & Stack
- **App**: Python (Flask), Gunicorn
- **DB**: PostgreSQL 16
- **Proxy**: Caddy → `app:8000`
- **Caddy config**: repo-managed at `caddy/Caddyfile` and bind-mounted to `/etc/caddy/Caddyfile`; `/certificates/*` and `/badges/*` are served via `handle` from `/srv` while Flask serves `/static/*`
- **Docker Compose services**: `cbs-app-1`, `cbs-db-1`, `cbs-caddy-1`
- **In-container paths**: code at `/app/app/...`; site mount at `/srv` (host `./site`)
- **Health**: `GET /healthz` must respond `OK`
- **Language seeding**: optional `SEED_LANGUAGES=1` at boot inserts the default language set when the table is empty. Idempotent and safe — if languages exist it logs `Languages already present — skipping.`; on insert it logs `Seeded N languages.`; errors log `Language seed failed: <err>`.

## 0.2 Deploy & Migrations (no local aliases)
- **Deploy on VPS** (`~/cbs`):  
  1) `git pull origin main`  
  2) `docker compose up -d --build`  
  3) `docker compose ps`  
  4) `docker logs cbs-app-1 --tail 80`
- **DB** (inside app container):  
  - Create: `python manage.py db migrate -m "message"`  
  - Apply: `python manage.py db upgrade`

## 0.3 Coding Rules
- Do **not** include local PowerShell aliases in docs or code.
- Business logic stays server-side; small JS for UI only.
- All timestamps stored UTC; display with short timezone labels; **never show seconds**.
- Certificates: `<certs_root>/<year>/<session_id>/<workshop_code>_<certificate_name_slug>_<YYYY-MM-DD>.pdf` (`<certs_root>` = `SITE_ROOT/certificates`, default `/srv/certificates`); `pdf_path` in DB is stored relative to `<certs_root>`.
- Emails lowercased-unique per table (see §2). Enforce in DB and app.
- Emails may exist in both **users** and **participant_accounts**; when both do, the **User** record governs authentication, menus, and profile.
- “KT Staff” is a **derived condition** (see §1.3), **not** a stored role.
- Experimental features must register in `shared.flags` and be disabled by default.

## 0.4 App Conventions & PR Hygiene
- Keep migrations idempotent and reversible; guard enum/DDL changes carefully.
- Add/modify routes with explicit permission checks close to controller entry.
- Update **this file** with any behavior or permission change.
- Include “Where code lives” pointers in PR descriptions for new pages.
- Tests: prefer integration tests that hit route + template path for core flows.
- Formatting: Black-compatible; imports grouped as stdlib, third-party, local with blank lines between groups.
- Templates render language names via `lang_label`; codes are never shown directly.

## 0.5 Test Strategy
- **Buckets**:
  - **Smoke** – fast, deterministic core flows.
  - **Full** – all tests except `slow` and `quarantine`.
  - **Slow** – long-running tests executed nightly.
  - **Quarantine** – flaky tests excluded until stabilized.
- **Run policy**:

| Context         | Buckets                     |
|-----------------|-----------------------------|
| Local / PR      | Smoke                       |
| CI push / merge | Full (parallel)             |
| Nightly         | Full + Slow + static checks |

- **Running**: use the marker name (`smoke`, `full`, `slow`, `quarantine`) to select buckets.
- `pytest` runs `-q -m "smoke"` by default; use `pytest -m "not slow"` for the full suite.
- **Timing (top 5 tests, seconds)**:
  - `test_passwords::test_manual_participant_create_login` – 0.91
  - `test_passwords::test_forgot_password_flow` – 0.83
  - `test_passwords::test_admin_set_password_logs` – 0.83
  - `test_csa_assign_email::test_csa_assign_email_logs` – 0.81
  - `test_passwords::test_add_staff_user_as_participant` – 0.81
- **Quarantined tests**: none

## 0.6 Brand Fonts & Tokens
- Fonts:
  - Headings use **Raleway**.
  - Body text uses **Roboto**.
  - `.kt-display` applies **Neptune** for opt-in display/hero text.
- Tokens (defined in `/static/css/brand.css`):
  - Colors:
    - `--kt-primary`: `#0057B7` (Sapphire)
    - `--kt-primary-hover`: `#007DC5` (Medium Blue)
    - `--kt-info`: `#009CDE` (Azure)
    - `--kt-text`: `#002C5B` (Navy)
    - `--kt-body`: `#111111` (approved dark for long text)
    - `--kt-muted`: `#6D6E71` (Ash)
    - `--kt-border`: `#D1D3D4` (Light Gray)
    - `--kt-bg`: `#FFFFFF` (White)
    - `--kt-accent-green`: `#A4D65E`
    - `--kt-accent-yellow`: `#F4E501`
    - `--kt-accent-orange`: `#F68D2E`
    - `--kt-accent-red`: `#E03C31`
  - Spacing scale (`8px` rhythm): `--space-1: 4px` … `--space-6: 32px`
  - Radius: `--radius-md: 12px`; `--radius-lg: 16px`
  - Focus outline: `2px solid var(--kt-info)`

- Tables: default `<table>` elements use `/static/css/table.css` with header/stripe/hover tints from `--kt-info`, text colors from `--kt-text` and `--kt-body`, borders `--kt-border`, and cell padding `var(--space-2)`/`var(--space-3)`.

## 0.7 Buttons & Links
- Native buttons (`button`, `[type=button]`, `[type=submit]`, `[type=reset]`) and elements with `.btn` share KT styling.
- Variants: default/`.btn-primary`, `.btn-secondary` (white background, `--kt-text`, `--kt-border`, light `--kt-info` hover), `.btn-success` (`--kt-accent-green`, `--kt-text`), `.btn-danger` (`--kt-accent-red`). Optional sizes `.btn-sm` and `.btn-lg` adjust padding and font size.
- Buttons show a `2px solid var(--kt-info)` focus ring with offset and reduce opacity with `cursor: not-allowed` when disabled.
- Links use `--kt-info`, darken toward `--kt-primary-hover` on hover/active, and show the same focus ring when focus-visible.
- Button styles live in `/static/css/buttons.css`; link styles live in `/static/css/ui.css`. Both load globally.

## 0.8 Form Controls
- Inputs, selects, textareas, radios, checkboxes, file controls, and helper/error text follow KT tokens for color, spacing, and focus rings.
- Styles live in `/static/css/forms.css` and load globally.

## 0.9 Navigation & Breadcrumbs
- Header and main navigation use `/static/css/nav.css` with `--kt-bg` background, `--kt-text`/`--kt-info` links, and Raleway headings.
- Links show underline and `--kt-primary-hover` on hover, a `--focus-outline` ring on focus, and a `--kt-primary` underline/border for the current page.
- Breadcrumbs use Raleway, muted separators, `--kt-info` links, and mark the current page with `--kt-text`.

## 0.10 Sidebar
- Left sidebar uses `--kt-bg` background and `--kt-text` links.
- Links underline and shift toward `--kt-primary-hover` on hover, keep a `2px solid var(--kt-info)` outline on focus, and show a `--kt-primary` left border with semibold text when active.
- Active links are marked with `aria-current="page"` only when the path exactly matches; ancestor items add `is-ancestor` and show a light `--kt-border` left border with medium weight. Expansion continues to use native `<details>` elements.
- Footer select follows global form control styling.

## 0.11 Flash/Alerts
- Flash messages render as `.flash` elements with variants `.flash-success`, `.flash-error`, `.flash-warning`, and `.flash-info`.
- Markup: `<div class="flash flash-{{ category }}" role="alert" aria-live="polite" tabindex="0">…</div>`.
- Styles live in `/static/css/alerts.css` and load globally after `sidebar.css`.

## 0.12 Cards
- `.kt-card` wraps tables or forms for visual grouping using brand tokens.
- `.kt-card-title` applies heading styling inside a card.

---

# 1. Roles & Menus

## 1.1 Roles (applies to **User** accounts only)
- **Sys Admin** — platform-wide admin incl. settings and user management.
- **Admin** — staff-level admin incl. user management.
- **CRM (Client Relationship Manager)** — owns session setup, client comms; can create/edit sessions, assign facilitators, manage participants, send prework/invites, finalize.
- **Delivery (Facilitator)** — sees and works own assigned sessions; delivery-centric UX.
- **Contractor** — limited internal user; access restricted to assigned sessions; no settings; see §1.4 for exact capabilities.

> **CSA** and **Participant/Learner** are **not user roles**; they are **participant accounts** (see §2).

## 1.2 Menus by Audience (explicit; no bundling)

- **Sys Admin** (default view: Admin)
  `Home • My Sessions • Training Sessions • Material Only Order • Material Dashboard • Surveys • My Resources • Settings ▾ • My Profile • Logout`
  **Settings ▾**: `Clients • Workshop Types • Material settings • Simulation Outlines • Resources • Languages • Certificate Templates • Users • Mail Settings`

- **Admin** (default view: Admin)  
  Same as Sys Admin. (System-wide toggles reserved for Sys Admin if any.)

- **CRM** (default view: Session Manager)  
  `Home • My Sessions • Training Sessions • Material Only Order • Material Dashboard • Surveys • My Resources • My Profile • Logout`
  **Default filters**: “My Sessions” = sessions I own / I’m assigned CRM on the client (if model supports client CRM; else owner fallback).

- **Delivery / Facilitator** (default view: Delivery)  
  `Home • My Sessions • My Resources • My Profile • Logout`  
  (No Materials or Surveys in menu.)

- **Contractor** (default view: Admin-lite)
  `Home • My Sessions • Training Sessions (read-only; assigned only) • My Resources • My Profile • Logout`
  - No Materials/Surveys/Settings in menu.
  - Can add/remove participants similar to CSA **including during session**; other session fields are read-only.

- **CSA (Session Admin)** — **participant account**, not a user  
  `Home • My Sessions • My Workshops • My Resources • My Profile • Logout`

- **Participant / Learner**
  `Home • My Workshops • My Resources • My Profile • Logout`
  - **My Certificates**: no persistent menu item; a link/section appears only if they have ≥1 certificate.

- Staff "My Profile → My Certificates" appears only when the staff user has certificates issued as a participant.

> Staff view switcher exists for **User** accounts (Sys Admin/Admin/CRM/Delivery/Contractor). **Participants/CSAs** do not see a switcher.

## 1.3 “KT Staff” definition (derived, not stored)
- KT Staff = any **User** account that is **not** Contractor and **not** a participant/CSA.  
- Do **not** persist `is_kt_staff`; if present in schema, stop using it and compute at runtime.

## 1.4 High-level permissions (delta highlights)
- **CRM**: full session lifecycle; Materials access; default owner/CRM filters.
- **Delivery**: operates own sessions; no Materials/Surveys menu.
- **Contractor**: no Settings/Materials/Surveys; can add/remove participants and send prework like CSA even after start; cannot change prework settings; other session fields read-only; access limited to assigned sessions.
- **CSA**: add/remove participants **until Ready for Delivery**; read-only after; no email sending; no Materials/Settings.

## 1.5 Detailed Permissions Matrix

| Action / Capability                                   | SysAdmin | Admin | CRM | Delivery | Contractor | CSA*                              | Learner                    |
|-------------------------------------------------------|:-------:|:-----:|:---:|:--------:|:----------:|:---------------------------------:|:--------------------------:|
| Settings – System settings                            |   ✓     |   –   |  –  |    –     |     –      |                –                  |            –               |
| Settings – Certificate Templates                      |   ✓     |   ✓   |  –  |    –     |     –      |                –                  |            –               |
| Settings – Languages / Workshop Types / Matrix        |   ✓     |   ✓   |  –  |    –     |     –      |                –                  |            –               |
| Users – Create/Edit/Disable                           |   ✓     |   ✓   |  –  |    –     |     –      |                –                  |            –               |
| Users – Toggle SysAdmin                               |   ✓     |   –   |  –  |    –     |     –      |                –                  |            –               |
| Clients – CRUD                                        |   ✓     |   ✓   |  ✓  |   view   |    view    |                –                  |            –               |
| Sessions – View (list/detail)                         |   ✓     |   ✓   |  ✓  |    ✓     |     ✓      |             assigned              |            own             |
| Sessions – Create                                     |   ✓     |   ✓   |  ✓  |    ✓     |     –      |                –                  |            –               |
| Sessions – Edit (non-participant fields)              |   ✓     |   ✓   |  ✓  |    ✓     |  read-only |                –                  |            –               |
| Sessions – Delete                                     | **✓**   |   –   |  –  |    –     |     –      |                –                  |            –               |
| Sessions – Mark Delivered / Confirm complete          |   ✓     |   ✓   |  ✓  |    ✓     |    **✓**   |                –                  |            –               |
| Participants – Add/Remove                             |   ✓     |   ✓   |  ✓  |    ✓     |     ✓      | **assigned until Ready for Delivery** |            –           |
| Session Prework – access                              |   ✓     |   ✓   |  ✓  |    ✓     |    view    |            assigned view           |            –               |
| Prework – Complete (participant action)               |   –     |   –   |  –  |    –     |     –      |                –                  | **until Delivered**        |
| Materials Order – configure/place                     |   ✓     |   ✓   |  ✓  |   view   |     –      |                –                  |            –               |
| Certificates – Generate (when Delivered)              |   ✓     |   ✓   |  ✓  |    ✓     |    **✓**   |                –                  |            –               |
| Certificates – See (when Delivered)                   |   ✓     |   ✓   |  ✓  |    ✓     |     ✓      |        **assigned sessions**       |   own (via My Certificates) |

*CSA applies only to sessions they are assigned to.

## 1.6 Route Permission Mapping

| Route | Method | Roles | Session Status | Notes |
|-------|--------|-------|----------------|-------|
| `/sessions/<id>/prework` | GET/POST | SysAdmin, Admin, CRM, Delivery, Contractor (assigned) | Any | Staff access only |
| `/sessions/<id>/participants/add` | POST | CSA (assigned) | Until Ready for Delivery | Uses `csa_can_manage_participants` |
| `/sessions/<id>/generate` | POST | SysAdmin, Admin, CRM, Delivery, Contractor | Delivered | Generates certificates |
| `/sessions/<id>/delete` | POST | SysAdmin | Cancelled | SysAdmin-only deletion |
| `/learner/prework/<assignment_id>` | POST | Learner | Until Delivered | Locked after delivery |

---

# 2. Accounts & Identity

Two separate tables by design; emails unique per table. If both tables hold the same email, the **User** record governs authentication, menus, and profile.

## 2.1 Users (internal)
- Table: `users`
- Unique: `lower(email)`
- Roles: booleans/role map (Sys Admin, Admin, CRM, Delivery, Contractor).
- Auth: standard password hash.
- Profile: full_name, **title**, preferred_language, region

## 2.2 Participant Accounts (learners & CSAs)
- Table: `participant_accounts`  
- Unique: `lower(email)`  
- Profile: full_name, certificate_name, preferred_language, is_active, last_login
- **Defaults**:  
  - Participant/Learner temp password: **`KTRocks!`**  
  - **CSA** temp password: **`KTRocks!CSA`**
- No forced password change. Users can change under **My Profile**.

---

# 3. Data Model (summary)

## 3.1 Catalog & Sessions
 - `workshop_types` (name, **code**, **simulation_based** bool, **supported_languages** list, **cert_series** code referencing an active certificate series)
 - `simulation_outlines` (6-digit **number**, **skill** enum: Systematic Troubleshooting/Frontline/Risk/PSDMxp/Refresher/Custom, **descriptor**, **level** enum: Novice/Competent/Advanced)
- `sessions` (fk workshop_type_id, optional fk simulation_outline_id, start_date, end_date, timezone, location fields, **paper_size** enum A4/LETTER, **workshop_language** enum en/es/fr/ja/de/nl/zh, notes, crm_notes, delivered_at, finalized_at, **no_prework**, **no_material_order**, optional **csa_participant_account_id**)
- `session_facilitators` (m:n users↔sessions)
- `session_participants` (m:n participant_accounts↔sessions + per-person status)

## 3.2 Prework
- `prework_templates` (by workshop type; rich text info)
- `prework_questions` (fk template_id, text, kind enum TEXT/LIST, min_items, max_items, index)
- `prework_assignments` (session × participant; snapshot; due_date; status)
- `prework_answers` (assignment_id, question snapshot, text, item_index)

## 3.3 Resources
- `resources` (name, type enum LINK/DOCUMENT/APP, value/url/path, active)
- `workshop_type_resources` (m:n; unique pair)

## 3.4 Certificates
- `certificates` (session_id, participant_account_id, file_path, issued_at, layout_version; unique pair)
  Files under `/srv/certificates/<year>/<session_id>/<workshop_code>_<certificate_name_slug>_<YYYY-MM-DD>.pdf` (using `workshop_types.code`).

## 3.5 Materials
- `materials_orders` (session_id, **format** enum: All Physical/All Digital/Mixed/SIM Only; four **physical_components** booleans; **po_number**; **latest_arrival_date**; ship_date; courier; tracking; special_instructions)
- `materials_order_items` (order_id, sku/desc, qty, notes)
- `session_shipping` (address/contact fields)
- Catalog items include optional `description` (TEXT) and `sku_physical` (VARCHAR(100)).

### Workshop Type default materials

- `workshop_type_material_defaults` maps `(workshop_type_id, delivery_type, region_code, language)` to a `catalog_ref` material item, `default_format` (Digital/Physical/Self-paced), and `active`. Quantity basis derives from the referenced Material Item.
- `material_order_items` snapshot per-session ordered items with title, description, SKU, language, format, quantity, and processed state.
- Managed inline on the **Workshop Type edit page** under a “Default Materials” section (`/workshop-types/<id>/edit#defaults`). Legacy `/workshop-types/<id>/defaults` redirects here.
- Material item dropdown labels each choice as `<Family> • <ItemTitle>` with optional language tags `• [en, es]`; “KT-Run Standard materials” and “KT-Run Modular materials” display as “Standard” and “Modular.”
- The dropdown filters items by the row’s Language and excludes the “Client-run Bulk order” catalog; no “Show all” toggle.
- The edit page header links to **Prework** as a separate action; the H1 remains “Edit Workshop Type.”

## 3.6 Clients (if present)
- `clients`, `client_locations` and linkage tables as per migrations.

---

# 4. Gating by Lifecycle

## 4.1 Participant/Learner
- **Before start**:  
  - If prework enabled → sees **Prework** for that workshop.  
  - **My Resources** hidden (unless prior workshops started).  
- **From start → before delivered**: **My Resources** visible for that session (plus any past sessions).  
- **After delivered/finalized**: **My Certificates** section/link appears if ≥1 cert exists.

## 4.2 CSA (participant)
- **My Sessions**: only sessions where this participant account is CSA; link opens participant management.  
- Add/remove participants **until Ready for Delivery**; read-only after.

## 4.3 Delivery (facilitator)
- **My Sessions**: sessions where user is a facilitator; delivery data visible (address, timezone, notes).

## 4.4 CRM
- Full session lifecycle. Defaults on **My Sessions** to owner/CRM scope.

---

# 5. Prework

- Configured per **Workshop Type** (rich text + questions).  
- Session **Send Prework** (staff) provisions participant accounts (see defaults in §2.2) and emails access.
  - Allowed roles: Sys Admin, Admin, CRM, Delivery, Contractor.
- “No prework for this workshop” disables assignment; **Send Accounts (no prework)** sends credentials only.  
- Participant prework hidden after session starts.

---

# 6. Resources

- Managed at **Settings → Resources**; mapped to Workshop Types.  
- Learner/CSA **My Resources** shows only workshop types associated with sessions for that participant **whose start date has passed**.
- Staff see the “My Resources” navigation link only if they're assigned to at least one session; they may still visit `/my-resources` directly without participant records, and the page returns HTTP 200 with an empty state when no resources apply.
- Workshop types are de-duplicated by ID in application code to avoid SQL `DISTINCT` on JSON columns such as `supported_languages`.
- `/my-resources` gracefully renders an empty state when no resources are available (never 500s).
- Files under `/resources/<title-as-filename>`; links download directly.

---

# 7. Validation & Forms

- **Dates**: `end_date >= start_date` (one-day workshops allowed).
- **New Session inline adds**: Add Client, Location, and Shipping within dialogs on the form. These dialogs mirror the full-page create forms (same fields and validation), show field-level errors inline, and saving selects the new item while preserving all other inputs.
- **Past-start acknowledgment**: triggers immediately when the **Start Date** field value is changed to a past date. Saving does not prompt unless the submitted value is past and unacknowledged. Changing the Start Date clears prior acknowledgment.
- **Times**: display `HH:MM` only + short timezone.
- **Profile**: staff `/profile` shows **Certificate Name**; saving sets the participant `certificate_name` for the same email (creating the participant if missing). Learners edit `ParticipantAccount.full_name` and `certificate_name`.
- **Staff-as-Participant**: adding a participant with a staff email is allowed; if a matching `participant_account` is missing, create it seeded with `User.full_name`, `User.title` (if any), and `certificate_name = User.full_name`. Existing accounts are reused.
- **/profile**: staff edit `User.full_name`, `User.title`, and Certificate Name; learners edit `ParticipantAccount.full_name` and `certificate_name`. Optional sync button copies staff full_name to participant.
- **Session language**: single `workshop_language` field; selected before Workshop Type. Type options filter to those whose `supported_languages` include it. Changing the language clears incompatible types, and saving with a mismatch errors.
- **Sessions & Settings**: all language pickers and labels show human names; templates use global `lang_label` helper to render codes; database stores codes; deactivated languages are not selectable; sort by configured order.
- Materials order view shows **Workshop Type** and **Delivery Type** above Order Type.
- **Workshop Type** settings include a **Default Materials Type** used to pre-fill the Materials order for newly created sessions.
- The Workshop Type edit page also provides a **Default Materials** tab mapping Delivery Type × Region × Language to catalog items with a default format and active flag.
- Default Materials rows use a dropdown Materials selector; selecting a Material Item limits the row's Language and Default Format lists to that item's allowed values. The selector has no "Show all" toggle.
- **Materials-only orders** share the session form. `/sessions/new` shows an **Order Information** section (Title, Client with CRM, Region, Language) with a **No workshop, material order only** button that creates a hidden session (`materials_only = true`, `delivery_type = "Material Order"`) and redirects to that session's Materials Order page. Certificates and badges are unaffected and remain gated.
- Clicking **No workshop, material order only** removes `required` constraints from later form fields so only Order Information entries are enforced before submission.
- When `materials_only = true`, training-session features (participants, prework, certificates) are hidden/denied.
- Default Materials-only **Order Type** = “Client-run Bulk order”; after selecting Order Type, the session's Workshop Type default pre-fills **Materials Type**.
- **Material Sets** integer field (hidden only when Order Type = Simulation).
- Material Sets default equals the Session Capacity when set; otherwise 0.
- **# of credits (2 teams per credit)** integer field (default 2; shown when Order Type = Simulation or the Workshop Type is simulation-based).
<<<<<<< HEAD
- Materials order header displays `Material Order <session_id> - <session_title>` with client name and delivery region, CRM, facilitators, and SFC project link. A **Shipping details** section lists contact, email, phone, and address (or “Digital only” when absent) and always includes a **Shipping location** dropdown with **Add/Edit locations**, even for materials-only sessions. Selecting or adding a location immediately refreshes the displayed contact and address.
=======
- Materials order header displays `Material Order <session_id> - <session_title>` with client name and delivery region, CRM, facilitators, and SFC project link. A **Shipping details** section lists contact, email, phone, and address (or “Digital only” when absent) and always includes a **Shipping location** dropdown with **Add/Edit locations**, even for materials-only sessions.
>>>>>>> 48ff38a3
- Materials orders have global statuses: **New, In progress, Ordered, Shipped, Delivered, Cancelled, On hold**. Ordered ⇒ session `ready_for_delivery=true`; Delivered ⇒ session `status=Finalized`.
- Session Materials page uses inline-editable Material Items with per-row Language and Format selects and quantity, saved with a single action; Order date derives from creation time and is read-only; Status is read-only and shown in the title; Courier, Tracking, and Ship date fields render below the items table.
- Material Item rows restrict Language and Format choices to those supported by the selected Material Item. Format defaults from Workshop Type → Default Materials when available.
- Each Material Item row includes a **Processed** checkbox that records the current user and a `yyyy-mm-dd HH:MM UTC` timestamp when checked; unchecking clears the stamp.
- Apply Defaults is enabled only when Order Type = “KT-Run Standard materials” and Material Sets > 0 (disabled tooltip: “Select # of Material sets first.”). The action keeps the selected Material format and adds any missing items from defaults using each item's Quantity basis (“Per learner” → Material Sets, “Per order” → 1) without altering existing rows. The Materials selector is a dropdown with no “Show all” checkbox.
- POST `/sessions/<session_id>/materials/deliver` sets status to **Delivered** (403 on repeat with friendly flash); POST `/sessions/<session_id>/materials/undeliver` reverts to **In progress**.
- **Sessions list**: sortable columns (Title, Client, Location, Workshop Type, Start Date, Status, Region) with filters for keyword (Title/Client/Location), Status, Region, Delivery Type, and Start-date range; sort/filter state persists within `/sessions`.
- **Simulation Outline** shown when Order Type = Simulation or the Workshop Type is simulation-based.
- Material format is always visible. If **Order Type** = “Simulation” and no value is set, default to **SIM Only**. Non-editable roles see the value read-only.
- **Order Type** = “KT-Run Modular materials” → **Materials Type** becomes multi-select and all selected modules are shown; other order types remain single-select.
- On first Materials view for a new session, unset **Order Type** defaults to **KT-Run Standard materials** then **Materials Type** defaults from the Workshop Type (if defined).
- **Role Matrix**: view-only modal launched from `/users`; standalone `/settings/roles` page removed.

---

# 8. Certificates

- Issued post-delivery. Templates are configured under **Settings → Certificate Templates**, where admins define series and map (language, A4/Letter) → PDF and optional badge **filename**. Workshop Types must select one active series and no longer store any badge value. Generation resolves the mapping for the session's type series and language/size; badges reference files under `app/assets/badges`. If any mapping or file is missing, rendering aborts with a clear error (no auto-fallback).
- The template-mapping page offers bulk upload buttons for certificate template PDFs and badge WEBP files. Uploads overwrite by filename, refresh dropdown options, and never auto-change existing mappings. Badge uploads also copy files to the site root (`/srv/badges`) for static serving. Access is restricted to Sys Admin/Admin.
- Paper size derives from session Region (North America → Letter; others → A4).
- Name line: Y=145 mm; italic; auto-shrink 48→32; centered. On **Letter**, the recipient Name text box is narrowed by **2.5 cm** on the left and **2.5 cm** on the right (total horizontal reduction = 5.0 cm).
- Certificates are written to `<certs_root>/<YYYY>/<session_id>/` where `<certs_root>` = `SITE_ROOT/certificates` (default `/srv/certificates`). `YYYY` uses the session start-date year; if missing, use the current year.
- Filenames: `<workshop_type.code>_<certificate_name_slug>_<YYYY-MM-DD>.pdf`.
- `pdf_path` stores the relative path `YYYY/session_id/filename.pdf`. Generation overwrites existing files atomically.
- PDFs are saved with mode `0644` so the Caddy process can read them.
- Download endpoint reads the stored path and serves the file; if the row or file is missing it returns `404` and logs `[CERT-MISSING]`.
- Staff session detail pages left-join `certificates` on `(session_id, participant_id)` and link directly to `/certificates/<pdf_path>` for each participant with a stored path (no id-based proxy).
- Learner and staff profile certificate listings resolve the current account's `participants` and join `certificates` on `participant_id`, linking to `/certificates/<pdf_path>` without recomputing filenames.
- Older builds used `YYYY/<workshop_code>/…`; these paths are legacy.
- Maintenance CLI `purge_orphan_certs` scans the certificates root and deletes files lacking a `certificates` table row. Filenames may vary; presence is determined by DB record.
- `--dry-run` lists candidate paths and a summary without deleting.
- In production, set `ALLOW_CERT_PURGE=1` to enable deletions.
- One-off CLI `backfill_cert_paths` (run: `python manage.py backfill_cert_paths`) updates legacy `YYYY/<workshop_code>/…` rows when a `YYYY/session_id/…` file exists. Safe to skip if not needed.
- Workshop line at 102 mm; date line at 83 mm in `d Month YYYY` using session end date.
- Learner nav shows **My Certificates** only if they own ≥1 certificate; staff see **My Profile → My Certificates** only when they have certificates as participants.

---

# 9. Materials Dashboard (current behavior)

- **Default sort**: **Latest Arrival Date ascending** (earliest due first).  
- **Columns**: Session, Client, Workshop Type, Latest Arrival, Format, Physical Components, Status, Ship Date, Courier/Tracking.
- **Filters** (currently implemented): status, format. (Future: date range, components, type, facilitator.)  
- **Row actions** per permissions: Open, Edit, Mark Shipped, Mark Delivered.

---

# 10. Emails & Auth

- **Magic links are disabled.** Any legacy endpoints must return HTTP 410 Gone or redirect to sign-in.  
- Prework & account-invite emails include: **URL, username (email), temp password** (`KTRocks!` or `KTRocks!CSA`).  
- Users can change passwords in **My Profile**; no forced password change.

---

# 11. Promotion/Demotion

- **Promote participant → user** (Admin/Sys Admin): creates a **User** entry; participant record remains.  
- **Demote user → contractor** (Admin/Sys Admin): strips roles, sets Contractor. Prevent demoting last Admin/Sys Admin.  
- **CSA** is a participant linked to session; no staff role granted.

---

# 12. Where Code Lives (pointers)

The repo is organized **feature-first**. Top-level packages:

- `accounts/`
- `sessions/`
- `materials/`
- `certificates/`
- `surveys/`
- `settings/`
- `admin/`
- `shared/` – cross-cutting concerns (see below)

Each feature package contains `routes/`, `models/`, `services/` (business rules), `forms/`, `templates/`, and a `README.md` noting scope and owner.

`shared/` contains common infrastructure and is imported via `from app.shared`:

- `permissions.py` – single decision point for all role/permission checks used by routes and templates.
- `labels.py` – registry mapping codes → human-readable labels for languages, regions, etc.
- `constants.py` – roles, statuses, regions, order types, material formats, certificate series.
- `dates.py` – date/time helpers and validation rules (start/end, past-date acknowledgement).
- `ui/partials/` – base layout, nav, common table filters, form controls, and modal shell.
- `flags.py` – simple feature-flag registry for experimental work.

Route inventory lives at `sitemap.txt` (admin-only, linked from Settings) and lists each route, owning module, and required permission.

---

# 13. QA Checklists

- **Menus** match §1.2 per role; staff switcher excludes CSA/Learner; participants/CSAs have no switcher.
- **Learner gating** per §4.1; CSA window per §4.2; Contractor behavior per §1.2/§1.4.
- **Resources** list only workshop types whose sessions have **started** for that participant.
- **Materials** UI rules per §7; dashboard sort & columns match §9.
- **Emails** include URL/username/password; no magic links.
- **Validation**: one-day allowed; past-start acknowledgment only when start date **changes** to a past date.

---

# 14. Change Control Notes

- Magic-link infra disabled and endpoints should return 410/redirect.  
- “KT Staff” is a derived condition; any stored boolean is deprecated and must not drive logic.  
- CSA password default is **`KTRocks!CSA`**; other participants **`KTRocks!`**.  
- Contractor menu/capabilities updated per §1.2/§1.4.
- Materials dashboard documented to current behavior.
- Session detail pages render a minimal order view for materials-only sessions and guard full details with `{% if not session.materials_only %}`; workshop-type and facilitator sections now use `{% if %}` guards to avoid null dereferences.
- Added no-op Alembic revision `0053_cert_template_badge_image` to maintain migration continuity for certificate-template badge filenames.
- Material Settings items include a **Quantity basis** (`Per learner`/`Per order`) stored on `materials_options` and used wherever the item is selected.
- Workshop Type edit default-materials dropdown filters by `Language.name`, posts `material_option_id`, and hides "Bulk" options (no "Show all").
- Session Materials page provides an **Apply Defaults** button that adds any missing `workshop_type_material_defaults` for the session's workshop type, delivery type, region, and language as `material_order_items` using each item's quantity basis (Material Sets for “Per learner”, 1 for “Per order”). Existing rows remain unchanged. Items support inline quantity, language, and format edits, per-row removal, and a dropdown to add new items.
- Workshop Type default-material rows drop the "Remove" checkbox in favor of a
  per-row delete action (`POST /workshop-types/defaults/<id>/delete`).
- PO Number field removed from materials orders and underlying storage.<|MERGE_RESOLUTION|>--- conflicted
+++ resolved
@@ -344,11 +344,8 @@
 - **Material Sets** integer field (hidden only when Order Type = Simulation).
 - Material Sets default equals the Session Capacity when set; otherwise 0.
 - **# of credits (2 teams per credit)** integer field (default 2; shown when Order Type = Simulation or the Workshop Type is simulation-based).
-<<<<<<< HEAD
+
 - Materials order header displays `Material Order <session_id> - <session_title>` with client name and delivery region, CRM, facilitators, and SFC project link. A **Shipping details** section lists contact, email, phone, and address (or “Digital only” when absent) and always includes a **Shipping location** dropdown with **Add/Edit locations**, even for materials-only sessions. Selecting or adding a location immediately refreshes the displayed contact and address.
-=======
-- Materials order header displays `Material Order <session_id> - <session_title>` with client name and delivery region, CRM, facilitators, and SFC project link. A **Shipping details** section lists contact, email, phone, and address (or “Digital only” when absent) and always includes a **Shipping location** dropdown with **Add/Edit locations**, even for materials-only sessions.
->>>>>>> 48ff38a3
 - Materials orders have global statuses: **New, In progress, Ordered, Shipped, Delivered, Cancelled, On hold**. Ordered ⇒ session `ready_for_delivery=true`; Delivered ⇒ session `status=Finalized`.
 - Session Materials page uses inline-editable Material Items with per-row Language and Format selects and quantity, saved with a single action; Order date derives from creation time and is read-only; Status is read-only and shown in the title; Courier, Tracking, and Ship date fields render below the items table.
 - Material Item rows restrict Language and Format choices to those supported by the selected Material Item. Format defaults from Workshop Type → Default Materials when available.
