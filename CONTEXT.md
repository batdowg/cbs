--- conflicted
+++ resolved
@@ -1,445 +1,3 @@
-<<<<<<< HEAD
-# CONTEXT.md — CBS Project Context and Master Plan
-
-## Project Context
-
-The Certs and Badges System (CBS) is a standalone web application built to manage training workshops, participants, and the issuing of certificates and badges. It replaces or supplements Salesforce CRM (SFC) for these functions, providing a dedicated learner and facilitator database and certificate management platform.
-
-### Purpose
-* Centralize sessions, participants, and certificate data in a single system.
-* Automate certificate generation and delivery using Kepner-Tregoe branded templates.
-* Provide a secure participant portal where learners can view and download their own certificates.
-* Support staff workflows for session setup, participant import, materials and shipping management, and certificate issuing.
-* Ensure data integrity with one account per email, consistent RBAC enforcement, and auditability.
-
-### Scope
-* **Sessions**: Staff can create and manage sessions, including fields like title, dates, facilitators, delivery type, and location.
-* **Participants**: Add manually or import from Salesforce CSV; ensure lowercased unique emails; manage attendance and completion dates.
-* **Certificates**: Generated per participant or in bulk, stored under `/srv/certificates/<year>/<session>/<email>.pdf`, linked to participant portal. Layout rules follow KT branding exactly, using the session end date as completion date.
-* **Materials & Shipping**: Staff track shipments per session; shipping address/contact come from per‑client Shipping Locations; courier, tracking, ship date, and materials list; options managed under Settings → Materials (Admin/SysAdmin only).
-* **Prework**: Support distribution of prework emails with configurable “From” address and templates.
-* **Surveys**: Provide survey instructions to learners post-session and allow completion tracking (feature-flagged, enabled later).
-* **Portal**: Learners log in to see only their own certificates; staff have access to importer, cert-form, issued, users, and certificates pages.
-* **Integration**: Salesforce sync planned (initial CSV import/export, later API push/pull).
-
-### Why it matters
-* Streamlines end-to-end workshop delivery (from session setup → prework → materials/shipping → workshop delivery → certificates/surveys).
-* Reduces manual effort in certificate production, shipping coordination, and distribution.
-* Provides learners and clients reliable, professional access to credentials and post-session feedback.
-* Creates a scalable foundation for KT-branded training delivery, with options for surveys, branding controls, and Salesforce integration in later phases.
-
-## 0. Instructions for Codex
-0.1 Always read this file first.  
-0.2 Do not redo items marked [DONE].  
-0.3 Only work on the numbered items I ask for, for example: “Do 1.2 through 1.6.”  
-0.4 Keep changes minimal and consistent with this context.  
-0.5 Never commit real secrets. Use environment variables and GitHub secrets.  
-0.6 All database changes must use Flask‑Migrate migrations. No create_all on startup.  
-0.7 Email must authenticate with the SMTP auth account but send from configured From addresses.  
-0.8 Update this file when a task is completed by marking it [DONE].
-
-## 1. Core User Authentication and Access
-1.1 Magic link login (email token) [DONE]  
-1.2 Password login with bcrypt hashing [DONE]  
-1.3 Logout route and session clear [DONE]  
-1.4 Password reset flow (request, email token, reset form) [DONE]
-1.5 Role based access control (RBAC) middleware for routes [DONE]
-1.6 Session persistence and timeout configuration  
-1.7 Basic audit log for logins and role changes
-1.8 Two login surfaces:
-    • **Users** (staff) managed in Users admin.
-    • **ParticipantAccount** (learners) auto-provisioned via sessions with default password "KTRocks!"; not shown in Users admin.
-    One email across system; provisioning skips any email that already exists in Users.
-
-Passwords are hashed via a shared bcrypt helper. When manually creating Users or ParticipantAccounts, SysAdmins (and for learner accounts, Administrators) may set a password that will not be overwritten. Provisioning only applies the default "KTRocks!" password when creating new accounts or filling a null `password_hash`, and reports accounts where an existing password was kept. Forgot‑password is available at `/forgot-password` with 1‑hour tokens handled by `/reset-password`. SysAdmins can set user passwords on the Users form, and Admin/SysAdmin can set participant passwords from session participant rows; admin‑initiated resets are logged via `password_reset_admin` entries in `audit_logs`.
-
-## 2. Email and Notifications
-2.1 Wire SMTP using Microsoft 365 auth account (authenticate as `ktbooks@kepner-tregoe.com`) [UI + backend working; real SMTP depends on env on VPS.]
-2.2 Outbound From address mapping in Settings [UI + backend working; real SMTP depends on env on VPS.]
- • Prework emails From = configurable (default `certificates@kepner-tregoe.com`)
- • Certificates and badges emails From = configurable (default `certificates@kepner-tregoe.com`)
- • Client session setup emails From = configurable (default `certificates@kepner-tregoe.com`)
- • SMTP settings (host, port, auth user, default From, From Name) editable and stored in DB (except password)
- • Emailer uses DB overrides with environment fallback
-2.3 If SMTP config is incomplete, log the composed message with a `[MAIL-OUT]` prefix [UI + backend working; real SMTP depends on env on VPS.]
-2.4 Message templates stored in DB with simple placeholders (name, session, date)  
-2.5 Test mail endpoint in Settings to send a one‑off test to an address
-2.6 Delivery logging table (to, subject, status, error text)
-2.7 Clients: manage client records (Name unique case-insensitive, SFC Link, CRM (User), Data Region NA/EU/SEA/Other, Status active/inactive). SysAdmin or Administrator can CRUD under Settings. Client edit also manages per‑client Workshop and Shipping Locations with inline create/edit forms.
-2.8 SMTP test button uses saved settings and flashes success or error.
-
-Environment variables (reference only, do not hardcode secrets in repo):  
-`SMTP_HOST`, `SMTP_PORT`, `SMTP_USER` (auth account), `SMTP_PASS` (secret), `SMTP_FROM_DEFAULT`, `SMTP_FROM_NAME`
-
-Note: SMTP env surfaced in UI (read-only), emailer defaults and mock logging in place. Real send depends on env on VPS.
-
-## 3. Session Management (with client self‑service)
-3.1 Create Session form (staff only): title, Workshop Type (dropdown labeled by Code only), date-only start/end, daily start/end times, timezone, **Workshop Location** and **Shipping Location** dropdowns (per-client; workshop may be virtual) with blank default and links to Client → Edit to add new locations returning via `next=`, delivery type (Onsite, Virtual, Self-paced, Hybrid), region (NA, EU, SEA, Other), language (dropdown, default English), capacity, status, sponsor, notes, simulation outline, lead facilitator (single select) and additional facilitators (addable selects from KT Delivery or Contractor users); session.code derives from selected Workshop Type. Defaults: daily times prefill 08:00-17:00; lead facilitator removed from additional facilitator options. “Include out-of-region facilitators” toggle preserves current inputs.
-3.2 Materials and shipping block on the Session:
- • Order Type select and Materials dropdown (filtered by type) storing `materials_option_id`
- • Materials list (item name, qty, notes)
- • Uses Session’s Shipping Location for address/contact (read-only on Materials page with small “Edit session” link)
-3.3 Participants tab on the Session: add/remove participants, mark attendance, completion date, edit/remove entries, CSV import (FullName,Email,Title) with sample download [DONE]
-3.4 Session lifecycle and status:
-   - Flags: materials_ordered, ready_for_delivery, info_sent, delivered, finalized, on_hold_at, cancelled_at.
-   - Gates:
-     • Ready requires participants > 0.
-     • Delivered requires Ready == true and end_date ≤ today.
-     • Finalized requires Delivered == true.
-   - PRG pattern on saves; flash red when a gate blocks a change.
-   - Status is derived (New, In Progress, Ready for Delivery, Delivered, Closed, Cancelled). On-hold displays as In Progress with an on_hold note.
-3.5 Client self‑service link for a Session (tokenized URL): client can edit participant list, confirm shipping details, confirm primary contact
-3.6 Session list and filters: upcoming, past, by facilitator, by client
-3.7 Client Session Admin (CSA): per-session email assignment creating ParticipantAccount if missing. CSA may add/remove participants for that session until Delivered but cannot toggle lifecycle flags; no other access.
-
-## 4. Participant Management
-4.1 Import participants from Salesforce CSV (`SFC Participant Import Template.csv`)  
-4.2 Link imported participants to a Session during import  
-4.3 Participant profile: full name, certificate name, email (lowercased unique), company, region, notes
-4.4 Participant portal: “My Certificates” page that shows only their PDFs
-4.5 Bulk import validation and error report (downloadable CSV); Session Participants tab also supports CSV import with columns FullName,Email,Title and per-row error report
-4.6 ParticipantAccount stores `full_name` (account owner name) and `certificate_name` (printed on certificates); `certificate_name` defaults from `full_name` on creation but may be changed.
-4.7 Login & password reset:
-    • Single front-door login at `/` (alias `/login`) accepts staff or learner emails and routes accordingly.
-    • Internal/test emails (e.g., `c@c.c`) are accepted; validator normalization is best-effort only.
-    • If an email exists in both Users and ParticipantAccounts, staff login wins; a heads-up is flashed and `login_dupe_email` is audited.
-    • Creation-time checks prevent cross-table duplicate emails going forward.
-    • `/forgot-password` is shared for both kinds of accounts.
-    • `/logout` clears any role.
-4.8 Two tables: User (staff) and ParticipantAccount (learner).
-4.9 Unified login at “/” and “/login” determines account type by email; warns if both exist.
-4.10 Passwords: bcrypt helpers in app/utils/passwords.py; reset via /forgot-password + /reset-password.
-4.11 certificate_name defaults to full_name on creation; learners can edit certificate_name in /profile.
-
-## 5. Certificates
-5.1 Template: app/assets/certificate_template.pdf.
-5.2 Output: /srv/certificates/<year>/<session_id>/<email>.pdf (served by Caddy).
-5.3 Link PDF path to participant record and show on Participant portal [DONE]
- • Output path pattern and Generate Certificates buttons are staff-only
-5.4 Resend certificate email action (uses Certificates From address)
-5.5 Unique certificate ID and simple validation endpoint
-5.6 Layout rules to follow exactly:
-    • Text overlays on `app/assets/certificate_template.pdf`.
-    • Name Y from bottom 145 mm, Times-Italic, autoshrink 48→32 pt, centered.
-    • Workshop Y 102 mm, start 56 pt and shrink to 40 pt if needed, centered.
-    • Date Y 83 mm, format “d Month YYYY”, centered using session end date.
-    • Workshop text always uses Workshop Type Name.
-
-## 6. UI and Navigation
-6.1 Left‑hand menu, persistent across pages, role aware. When signed out it shows only a Login link. When signed in the order is: Home, Sessions, My Certificates, Settings (accordion: Users, Workshop Types, Mail Settings, Clients), Logout.
-6.2 Admin dashboard for quick system status and recent actions
-6.3 Participant view: only “My Certificates”
-6.4 Consistent KT brand styles (logo at `app/static/ktlogo1.png`, colors, typography)
-6.5 Responsive layout basics for mobile
-6.6 Forms disable autocomplete on sensitive fields (New User email/password, Mail Settings SMTP credentials)
-6.7 Root path shows the branded “Welcome to KT Workshop Tools” login card; `/login` aliases to it.
-6.8 Badge images live in `app/assets/badges` and are served at `/badges/<slug>.webp` from `/srv/badges` (host `./site/badges`). “Foundations” is the canonical label/filename.
-
-## 7. Settings (Application Admin only)
-7.1 Settings landing page visible only to Application Admin (see Roles in section 11)  
-7.2 Mail Settings page: [UI + backend working; real SMTP depends on env on VPS.]
- • Display and edit SMTP host, port, auth user, default From, From Name
- • Edit From address mapping per category (prework, certs and badges, client session setup)
- • SMTP settings stored in DB except password; emailer uses DB with env fallback
- • Logs `[MAIL-OUT]` if SMTP config incomplete
-7.3 Branding Settings (later): upload logo, set brand name, primary color, footer text  
-7.4 Feature flags (later): enable surveys, enable Salesforce sync, etc.  
-7.5 Menu management (later): simple ordering and visibility per role
-
-## 7.x SMTP persistence and test-send
-7.1 Settings model [DONE]
-7.2 Mail settings form save/reload [DONE]
-7.3 Emailer env fallback and safe stub [DONE]
-7.4 Test send route and log proof [DONE]
-    • Mailer logs [MAIL-OUT] lines to stdout and test route logs its result.
-    • Example: `docker compose logs app | grep '\[MAIL-OUT\]'`
-Note: Settings row is singleton id=1 with env fallback on first load
-
-7.5 smtp_pass_enc stored with SECRET_KEY-derived obfuscation [DONE]
-7.6 emailer real send with [MAIL-OUT] proof [DONE]
-7.7 "/" home + sidebar [DONE]
-7.8 Mail Settings top-level; Navigation Freeze v1 [DONE]
-
-Navigation Freeze v1 locks the sidebar links and Mail Settings placement. SMTP passwords are obfuscated using a SECRET_KEY-derived XOR with base64, and the mailer still falls back to environment variables when settings are incomplete. Sample real send log:
-`[MAIL-OUT] mode=real to=test@example.com subject="Test" host=smtp.example.com result=sent`
-
-## 8. Salesforce Integration (later phase)
-8.1 Import Sessions from Salesforce export initially (CSV)  
-8.2 API integration to pull Sessions and Participants  
-8.3 Push completion and certificate status back to Salesforce
-
-## 9. Deployment and Ops
-9.1 Docker Compose: app, db, caddy [DONE]  
-9.2 Flask‑Migrate configured; migrations used for all schema changes [DONE]  
-9.3 GitHub Actions deploy workflow: push to main triggers VPS pull and compose rebuild  
-9.4 Health check endpoint `/healthz` returns JSON ok and counts  
-9.5 Ops cheatsheet kept in README for routine commands
-9.6 Initial admin seeding gated by users table presence and `FLASK_SKIP_SEED` [DONE]
-9.7 WSGI module `app.app` exports top-level `app`; seeding remains guarded [DONE]
-
-## 9.x Core Schema
-9.1 Core schema created via migration for Sessions, Participants, SessionParticipant, Certificates [DONE]
-9.2 Idempotent guards used so upgrades are safe [DONE]
-9.3 Next: expand remaining tables from Excel in subsequent migrations after validation [DONE]
-
-## 9.x Certificates
-9.1 DB tables for Participant, SessionParticipant, Certificate [DONE]
-9.2 Session details page with CSV import and participant edit [DONE]
-9.3 Bulk generate PDFs per session using template and layout rules [DONE]
-9.4 ZIP export for a session [DONE]
-9.5 Learner page lists own certificates [DONE]
-Notes: name/workshop/date placement per layout rules; uses session end date as completion; autoshrink name; unique(session_id, participant_email)
-
-## 10. Non‑functional
-10.1 Simple logs for mail sends, imports, certificate generation  
-10.2 Error pages for 404 and 500 with support link  
-10.3 Basic rate limiting on login and magic link requests  
-10.4 Pagination on lists (sessions, users)  
-10.5 Timezone handling for sessions
-
-## 11. Database Completion
-11.1 All remaining tables from Excel added via migration [DONE]
-11.2 Idempotent guards and FK relationships documented [DONE]
-11.3 Users table and Users admin UI implemented [DONE]
-11.4 Users migration fixed for Postgres using inspector checks; enforces unique lower(email) index [DONE]
-11.5 Next: wire Session Details to shipping/materials where needed
-11.6 WorkshopTypes table with unique uppercase code; sessions reference it via workshop_type_id
-
-## 12. Data and Security Rules
-12.1 One account per email across the entire system; enforce lower(email) unique in DB and app logic  
-12.2 Roles (boolean flags on user):  
- • Application Admin: can change Settings (section 7), manage users and roles  
- • Admin (information admin): manage sessions, participants, certificates; cannot change core Settings  
- • CRM, Delivery, Contractor, Staff as needed for access scopes  
- • Participant: access only to their own certificates  
-12.3 Staff‑only pages: `/importer`, `/cert-form`, `/issued`, `/users`
-12.4 Facilitators selectable only from users flagged as KT Delivery
-12.5 Learner page: `/my-certificates` shows only their own PDFs
-12.6 Secrets policy: never commit secrets; use environment variables and GitHub secrets
-12.7 Certificate completion date uses session end date
-12.7 Users admin UI live with audit logging [DONE]
-12.8 Participant accounts are deactivated when all their sessions are Cancelled, Closed, or On Hold; provisioning another confirmed session reactivates them.
-12.9 Users admin table includes inline role checkboxes (SysAdmin, Administrator, CRM, KT Facilitator, Contractor) with bulk save.
-12.10 Administrators can access Users admin but only SysAdmin can toggle the SysAdmin role.
-
-## 13. Current State Snapshot
-13.1 App, DB, Caddy running via Docker Compose on VPS  
-13.2 Domain: https://cbs.ktapps.net  
-13.3 Health check: `/healthz`  
-13.4 Migrations configured and working  
-13.5 Magic link login working  
-13.6 Password login working (bcrypt)  
-13.7 Admin user present: `cackermann@kepner-tregoe.com` (password set manually on VPS)
-13.8 SMTP not yet configured in app; auth account is `ktbooks@kepner-tregoe.com` and From defaults to `certificates@kepner-tregoe.com` once wired
-13.9 Users admin UI live; additional users/roles can be created
-
-## 14. Reference Files in repo or project
-14.1 Process flow: `CBS Level1 Flow.pdf`  
-14.2 Import template: `SFC Participant Import Template.csv`  
-14.3 Data models: `CBS Data tables.xlsx`  
-14.4 Branding asset: `KT-KepnerTregoe-CMYK-wtag (trans).png`  
-14.5 Site map and access: `Site Map and access.xlsx`
-
-
-## Latest update done by codex 08/19/2025 11:24 EST
-Added an app_settings table and seeded default From addresses for prework, certificates, and client setup mail categories
-Introduced a reusable emailer module that resolves From addresses from settings or environment variables and logs mock sends with [MAIL-OUT] when SMTP details are missing
-Implemented an admin-only Settings blueprint with UI for editing mail From addresses and triggering test sends
-Created a shared navigation template that shows a Settings link only to application admins
-Documented required SMTP environment variables and default authentication details in the README
-Updated project context to mark mail settings scaffolding as complete and note [MAIL-OUT] behavior when SMTP is absent
-## Latest update done by codex 09/10/2025
-SMTP host, port, auth user, default From, and From Name are editable and stored in app_settings
-Emailer reads SMTP config from DB with environment fallback and logs [MAIL-OUT] when incomplete
-Mail Settings page updated with editable SMTP fields and category overrides, plus test send
-Navigation link labeled “App Settings” and context items 2.1–2.3 and 7.2 marked done
-## Latest update done by codex 09/15/2025
-Made users.password_hash migration idempotent using IF NOT EXISTS/IF EXISTS
-Hardened Mail Settings with safe defaults, port validation, and test send feedback
-Emailer attempts real SMTP send with DB/env config and logs mock sends when incomplete
-Context items 2.1–2.3 and 7.2 noted as UI + backend working; real SMTP depends on env on VPS
-## Latest update done by codex 09/21/2025
-Fixed seed migration to upsert SMTP defaults using a bound connection
-Added helpers to read and write app_settings with safe upserts
-Mail Settings page saves without 500s and emailer pulls SMTP/From values from settings with env fallback
-## Latest update done by codex 09/30/2025
-Mailer logs [MAIL-OUT] lines to stdout and /admin/test-mail logs route results for easier debugging
-## Latest update done by codex 10/10/2025
-Introduced a dedicated User model with role flags and bcrypt helpers
-Added admin-only Users management pages with create/edit and audit logging
-Implemented app_admin_required RBAC decorator and guarded navigation link
-## Latest update done by codex 10/20/2025
-Gated initial admin seeding behind users table presence and `FLASK_SKIP_SEED`
-Marked Users table and Users admin UI as complete in context
-## Latest update done by codex 10/30/2025
-Added region field and delivery type/region dropdowns to Session forms
-Workshop Type dropdown now shows Code only; session.code derives automatically
-Facilitators selectable from Delivery or Contractor users and saved via session_facilitators
-Documented Session field changes and WorkshopType Name usage for certificates
-## Latest update done by codex 11/05/2025
-Replaced free-text language with dropdown (default English) and lead/additional facilitator controls on Sessions
-Participants tab gains Title field, edit/remove, and CSV import with sample download
-Context updated for session fields and participant CSV behavior
-## Latest update done by codex 11/15/2025
-Participant accounts provision with default password "KTRocks!" and flash summary; Confirmed-Ready auto-sets status to Confirmed with gated status options; Delivered checkbox blocks certificate generation until checked; Users admin lists inline role checkboxes with bulk save.
-## Diagnostics 2025-08-19
-- Route exists: admin_test_mail GET /admin/test-mail
-- /healthz returns 200 OK
-- Unauthenticated curl showed no headers, likely redirect to login
-- Next step: confirm HTTP status with verbose curl and follow redirects; verify admin-only access with a logged-in request
-- Logged in admin received JSON {"ok": false, "detail": "stub: missing config"} from GET /admin/test-mail
-- Sample log: [MAIL-OUT] to=foo@example.com subject="CBS test mail" host=None mode=stub
-- 7.4 [DONE]
-
-## Latest update done by codex 08/21/2025
-- Administrators can manage users except the SysAdmin flag, which only SysAdmin may change.
-- Delivered cannot be set before session End Date and forces Confirmed-Ready on.
-- Saving with Confirmed-Ready on runs provisioning, sets status to Confirmed, and flashes provisioning counts.
-- Certificate generation remains blocked until a session is marked Delivered.
-
-## Latest update done by codex 11/25/2025
-- Sign-in now lands on Home and "/dashboard" redirects to "/".
-- Left nav adds a Settings accordion for SysAdmin or Administrator with Users, Workshop Types, Clients, and Mail Settings (SysAdmin only); placeholder Certificates link removed.
-- Users list includes a Role Matrix modal.
-- Delivered cannot be set before End Date. Saving with Delivered forces Confirmed-Ready on and locks it.
-
-## Latest update done by codex 12/10/2025
-- Sidebar logo served from `app/static/KTlogo1.png`.
-- Left nav order: Home, Sessions, My Certificates, Settings (Users, Workshop Types, Mail Settings, Clients), Logout.
-- Settings summary styled like other links and error flashes render bold red.
-
-## Latest update done by codex 12/20/2025
-- Clients model and admin CRUD added; sessions can link to clients and show their CRM read-only.
-- Per-session Client Session Admin (CSA) assignment by email; CSA may manage participants until Delivered.
-- Mail Settings page has “Send test email” using saved SMTP config.
-- New User and Mail Settings forms disable autocomplete on sensitive fields.
-- Sidebar logo path fixed to `app/static/ktlogo1.png`.
-
-## Latest update done by codex 01/15/2026
-- Sidebar logo always loads from `app/static/ktlogo1.png`.
-- Added “My Sessions” page listing sessions where the user is lead or additional facilitator, client CRM, or the assigned CSA; excluded Closed/Cancelled unless toggled. Link shown for staff or CSA accounts.
-- CSA and staff may view session info and, before delivery, add/remove participants, edit participant full name and title, and import CSV; all CSA abilities disabled once Delivered.
-- Home page simplified to a welcome message with links to My Sessions and My Certificates when available.
-
-## Latest update done by codex 02/01/2026
-- Sidebar logo served from `/static/ktlogo1.png` with `/logo.png` passthrough fallback.
-- Delivered cannot be set before session End Date (server-enforced) and remains off until the End Date passes.
-- Session POST actions use PRG with flashes, keeping navigation consistent after saves.
-
-## Latest update done by codex 03/01/2026
-- CSA login now lands on Home with a Sessions table mirroring My Sessions, and CSA-only accounts see “Sessions” in the left nav.
-- CSA session detail shows read-only fields (Title, Workshop Type, Facilitator(s), Dates HH:MM–HH:MM, Timezone, Language, Delivery Type, Location, Client, CRM, Confirmed-Ready, Delivered) hiding Region and Status.
-- Delivered checkbox performs a pre-check and alerts “This session cannot be marked as Delivered — the workshop End Date is in the future.” when end date is in the future.
-- Users require a Region (NA/EU/SEA/Other). Admin Sessions list defaults to the admin’s region with a “Show Global Sessions” toggle, and facilitator pickers default to in-region with an “Include out-of-region facilitators” override.
-
-## Latest update done by codex 03/15/2026
-- Users Edit supports Full name + Region; Email is immutable; audit log recorded.
-
-## Latest update done by codex 04/20/2026
-- Confirmed-Ready independent; Delivered requires Confirmed-Ready.
-- “My Profile” adds Certificate Name; certs use it; typography updated.
-
-## Latest update done by codex 05/01/2026
-- Checkboxes accept y/yes/on/1 and Confirmed-Ready persists independently of Delivered.
-
-## Latest update done by codex 06/01/2026
-- Session model gains lifecycle flags (materials_ordered, ready_for_delivery, info_sent, delivered, finalized, on_hold, cancelled) with corresponding timestamps.
-- Sessions expose a read-only `computed_status` derived from those flags and a `participants_locked` helper when on hold, finalized, or cancelled.
-- Added certificate cleanup utility `remove_session_certificates` and generation now skips cancelled sessions.
-
-## Latest update done by codex 07/10/2026
-- New Session form shows Daily Start Time 08:00 and Daily End Time 17:00 before typing.
-- Lifecycle fieldset adds Materials ordered, Ready for delivery, Workshop info sent, Delivered, Finalized with server-side gating.
-- Delivered requires Ready for delivery and End Date not in the future; Finalized requires Delivered and locks participant edits.
-- Session pages flash saved changes and display Status and lifecycle flags.
-
-## Latest update done by codex 08/22/2025
-- Checkbox parsing consolidated with local `_cb` accepting y/yes/on/1 variants and treating missing fields as false.
-- Session forms drop Status and Confirmed-Ready fields; lifecycle flags only appear on Edit and drive a derived `computed_status`.
-- Profile page allows editing Full name and Certificate name; new participant accounts default certificate_name to full_name.
-- Sessions can be cancelled or finalized via detail page actions; cancelled sessions remove stored certificates and block generation.
-
-## Latest update done by codex 07/20/2026
-- Added on_hold_at timestamp and audit logging for lifecycle flag flips.
-- Lifecycle gating enforces participant count for Ready, end-date check for Delivered, and Finalize after Delivered.
-- Facilitator region toggle preserves form inputs via local storage.
-- Adding or importing participants provisions accounts when session is Ready.
-
-## Latest update done by codex 08/01/2026
-- Centralized bcrypt helpers in `app/utils/passwords.py` and all password operations use them.
-- Manual account creation can set a password without it being overwritten by provisioning; provisioning keeps existing hashes and reports `kept_password`.
-- Forgot-password flow added with `/forgot-password` and `/reset-password` using 1-hour tokens; token shown on page when mail is stubbed.
-- SysAdmin/Admin interfaces allow setting passwords for Users and ParticipantAccounts with audit logging (`password_reset_admin`).
-
-## Latest update done by codex 09/01/2026
-- WorkshopType includes optional `badge` field with choices None, Foundations, Practitioner, Advanced, Expert, Coach, Facilitator, Program Leader.
-- Certificate views show a **Download Badge** link when the session's workshop type has a badge.
-- Existing workshop types seeded to Foundations.
-
-## Latest update done by codex 09/10/2026
-- Badge images stored in `app/assets/badges` and served at `/badges/<slug>.webp` from `/srv/badges` (host `./site/badges`); “Foundations” is the canonical label/filename.
-- Templates link directly to these static badge URLs.
-
-## Latest update done by codex 10/01/2026
-- Timezone dropdowns list one entry per UTC offset.
-- New Session form adds an **Add Client** button and a **Client Session Admin** email field; Edit Session also shows the CSA field.
-- Ready for delivery is disabled once Delivered is set, and Delivered remains disabled until Ready for delivery is checked.
-- Left navigation reordered: Home, My Sessions, My Certificates, Resources, Sessions, Materials, Surveys, Verify Certificates, Settings (Clients, Workshop Types, My Profile, Users, Mail Settings), Logout.
-
-## Latest update done by codex 10/15/2026
-- Badge downloads handled via Flask route serving from `/srv/badges` with fallback to bundled assets, fixing broken Download Badge links.
-
-## Latest update done by codex 11/01/2026
-- My Sessions shows computed status and hides finalized/cancelled sessions unless toggled.
-- Lifecycle tweaks: Delivered auto-checks Materials ordered and Workshop info sent; Ready for delivery is required and retained if Delivered is undone; Finalized locks all lifecycle fields; cancelled or on-hold sessions disable lifecycle edits; status derives from flags including On Hold and Finalized.
-- Cancelled sessions may be deleted by Administrators or SysAdmin.
-- Certificates generate automatically on session finalization and are removed when a session is cancelled.
-
-## Latest update done by codex 12/15/2026
-- Sessions → Materials:
-  • Single-shipment model enforced with `session_shipping` unique per session.
-  • CSA can provide shipping location (contact, address, arrival date) before Submit; fields become read-only afterward.
-  • Staff manage line items, order type, and statuses: Submit, Shipped, Delivered.
-  • Marking Delivered sets `Session.materials_ordered = TRUE`.
-  • Submit requires `arrival_date` and at least one line item.
-  • Order Type uses fixed list: "KT-Run Standard materials", "KT-Run Modular materials", "KT-Run LDI materials", "Client-run Bulk order", "Simulation".
-  • Permissions: Admin or CRM may create and edit shipments; only Admin may mark Delivered. KT Delivery and Contractors have view-only access. CSA cannot modify shipments.
-  • Materials page auto-creates a shipment only for Admin/CRM; others see read-only if absent.
-
-## Latest update done by codex 01/15/2027
-- Fixed a stray endblock in `sessions/materials.html` that caused an internal server error when opening the Materials Order page.
-
-## Latest update done by codex 02/15/2027
-- Flash messages rendered only once via `base.html`, eliminating duplicated per-page blocks.
-- New Session form's save button now reads **Proceed to Material Order** and redirects to the materials order page.
-- Materials orders are auto-created for each session; Admin, SysAdmin, and CERM can edit while Delivery and Contractors have read-only access.
-- Removed the submit-to-materials step and the "Materials order not initialized" warning; shipments remain editable until delivered or the session is finalized.
-
-## Latest update done by codex 03/30/2027
-- Settings adds **Materials** management (Standard workshop, Modular, LDI, Bulk order, Simulation) limited to Admin/SysAdmin.
-- Options stored in `materials_options` (order_type, title, languages JSON[], formats JSON[], is_active).
-- Session Materials header now offers a Materials dropdown filtered by Order Type, storing `materials_option_id` on the shipment (`name` defaults to "Main Shipment").
-
-## Latest update done by codex 04/15/2027
-- Settings adds **Languages** management (Admin/SysAdmin only) with name, active flag, and sort order.
-- Materials options draw languages from this table via `materials_option_languages` and select multiple languages.
-- Session language dropdown lists active Languages but preserves legacy values.
-- Session Materials header now labels **Materials type**, filters options by Order type, and stores the chosen `materials_option_id` with a preview of its languages and formats.
-
-## Latest update done by codex 05/30/2027
-- Settings navigation flattens Materials links to match other Settings items.
-- Left navigation moves My Sessions and My Certificates below Resources, Sessions, and Surveys.
-- Sessions and My Sessions tables now show Client and place Location between Title and Workshop Type.
-
-## Latest update done by codex 06/15/2027
-- Added per-client Shipping and Workshop Locations with virtual defaults (MS Teams, Zoom, Google Meets, Webex, Other).
-- Sessions select both locations; Materials page uses the Session’s Shipping Location read-only and stores the link on shipments.
-
-## Latest update done by codex 07/15/2027
-- Unchecking Delivered on Session edit now persists correctly.
-- Materials order page shows a Materials type dropdown once an Order Type is selected, with options loaded dynamically.
-- Added Materials Orders list view with filters (Client, Order Type, Status), sortable columns, and a toggle to show closed sessions.
-=======
 # CONTEXT.md — CBS Project Context & Working Rules
 
 ## Project context
@@ -576,4 +134,3 @@
 7. **Audit & exports**: filters + CSV/ZIP exports for admin reporting.
 8. **Branding settings**: logo/color upload with safe storage.
 9. **SSO (later)** if MS365 makes sense.
->>>>>>> 1cc74e69
