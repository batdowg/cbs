import io
import os
import shutil
import sys

from datetime import date

import pytest

sys.path.append(os.path.abspath(os.path.join(os.path.dirname(__file__), "..")))

from app.app import create_app, db
from app.models import (
    WorkshopType,
    Session,
    Participant,
    SessionParticipant,
    ParticipantAccount,
    Resource,
    User,
)
from app.shared.html import sanitize_html
from app.shared.storage_resources import (
    resource_fs_dir,
    resource_web_url,
    sanitize_filename,
)


@pytest.fixture
def app():
    os.environ["DATABASE_URL"] = "sqlite:///:memory:"
    os.makedirs("/srv/resources", exist_ok=True)
    app = create_app()
    with app.app_context():
        db.create_all()
        yield app
        db.session.remove()


@pytest.mark.smoke
def test_resource_validation_and_sanitize(app):
    with app.app_context():
        r = Resource(name="Link", type="LINK", resource_value="https://example.com")
        r.validate()
        r2 = Resource(name="Doc", type="DOCUMENT", resource_value="")
        with pytest.raises(ValueError):
            r2.validate()
        fname = sanitize_filename("My File.XLSX")
        assert fname.endswith(".xlsx")
        assert ".." not in fname


def test_my_resources_view(app):
    with app.app_context():
        wt = WorkshopType(code="ABC", name="Type A", cert_series="fn")
        today = date.today()
        sess = Session(title="S1", workshop_type=wt, start_date=today, end_date=today)
        p = Participant(email="p@example.com", full_name="P")
        db.session.add_all([wt, sess, p])
        db.session.flush()
        link = SessionParticipant(session_id=sess.id, participant_id=p.id)
        db.session.add(link)
        link_res = Resource(
            name="LinkR",
            type="LINK",
            resource_value="https://kt.com",
            active=True,
            description_html=sanitize_html("<p>Link <script>bad</script></p>"),
        )
        doc_res = Resource(
            name="DocR",
            type="DOCUMENT",
            resource_value="doc.pdf",
            active=True,
            description_html="",
        )
        link_res.workshop_types.append(wt)
        doc_res.workshop_types.append(wt)
        db.session.add_all([link_res, doc_res])
        account = ParticipantAccount(email="p@example.com", full_name="P")
        db.session.add(account)
        db.session.commit()
        account_id = account.id
    client = app.test_client()
    with client.session_transaction() as sess:
        sess["participant_account_id"] = account_id
    resp = client.get("/my-resources")
    html = resp.get_data(as_text=True)
    assert "Type A" in html
    assert '<summary class="resource-summary">LinkR</summary>' in html
    assert "https://kt.com" in html
    assert 'details class="resource-item"' in html
    assert "Open resource" in html
    assert '<div class="resource-description rich-text">' in html
    assert "<script>bad</script>" not in html
    assert "/resources/doc.pdf" in html
    assert "Download PDF" in html


@pytest.mark.smoke
def test_resource_file_upload_persists(app):
    with app.app_context():
        admin = User(email="admin@example.com", is_admin=True)
        wt = WorkshopType(code="UPL", name="Upload WT", cert_series="fn")
        db.session.add_all([admin, wt])
        db.session.commit()
        admin_id = admin.id
        wt_id = wt.id

    client = app.test_client()
    with client.session_transaction() as sess:
        sess["user_id"] = admin_id

    data = {
        "name": "Upload Resource",
        "type": "DOCUMENT",
        "link": "",
        "active": "y",
        "description": "<p>Upload</p>",
        "workshop_types": [str(wt_id)],
    }
    upload_name = "Test Plan.PDF"
    response = client.post(
        "/settings/resources/new",
        data={**data, "file": (io.BytesIO(b"hello world"), upload_name)},
        content_type="multipart/form-data",
        follow_redirects=False,
    )
    assert response.status_code == 302

    with app.app_context():
        res = Resource.query.filter_by(name="Upload Resource").one()
        expected_filename = sanitize_filename(upload_name)
        expected_url = resource_web_url(res.id, expected_filename)
        assert res.resource_value == expected_url
        fs_path = os.path.join(resource_fs_dir(res.id), expected_filename)
        assert os.path.exists(fs_path)
        with open(fs_path, "rb") as stored:
            assert stored.read() == b"hello world"
<<<<<<< HEAD
    download = client.get(expected_url)
    assert download.status_code == 200
    assert download.data == b"hello world"
    shutil.rmtree(resource_fs_dir(res.id), ignore_errors=True)
=======
        shutil.rmtree(resource_fs_dir(res.id), ignore_errors=True)
>>>>>>> a0c93e9d


def test_my_resources_staff_empty(app):
    with app.app_context():
        staff = User(email="staff@example.com", is_admin=True)
        db.session.add(staff)
        db.session.commit()
        user_id = staff.id
    client = app.test_client()
    with client.session_transaction() as sess:
        sess["user_id"] = user_id
    resp = client.get("/my-resources")
    assert resp.status_code == 200
    html = resp.get_data(as_text=True)
    assert "No resources available." in html


def test_staff_nav_hides_my_resources_without_session(app):
    with app.app_context():
        staff = User(email="navstaff@example.com", is_admin=True)
        db.session.add(staff)
        db.session.commit()
        user_id = staff.id
    client = app.test_client()
    with client.session_transaction() as sess:
        sess["user_id"] = user_id
    resp = client.get("/home")
    assert b"My Resources" not in resp.data


def test_staff_nav_shows_my_resources_with_session(app):
    with app.app_context():
        staff = User(email="navfac@example.com", is_admin=True)
        wt = WorkshopType(code="NAV", name="Nav", cert_series="fn")
        today = date.today()
        sess = Session(
            title="S1",
            workshop_type=wt,
            start_date=today,
            end_date=today,
            lead_facilitator=staff,
        )
        db.session.add_all([staff, wt, sess])
        db.session.commit()
        user_id = staff.id
    client = app.test_client()
    with client.session_transaction() as sess_data:
        sess_data["user_id"] = user_id
    resp = client.get("/home")
    assert b"My Resources" in resp.data<|MERGE_RESOLUTION|>--- conflicted
+++ resolved
@@ -138,14 +138,11 @@
         assert os.path.exists(fs_path)
         with open(fs_path, "rb") as stored:
             assert stored.read() == b"hello world"
-<<<<<<< HEAD
+
     download = client.get(expected_url)
     assert download.status_code == 200
     assert download.data == b"hello world"
     shutil.rmtree(resource_fs_dir(res.id), ignore_errors=True)
-=======
-        shutil.rmtree(resource_fs_dir(res.id), ignore_errors=True)
->>>>>>> a0c93e9d
 
 
 def test_my_resources_staff_empty(app):
